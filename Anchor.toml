[toolchain]

[features]
resolution = true
skip-lint = false

[programs.localnet]
strategy_program = "5rQVgdeNp4RMUXjL8B8ksajVNywLoS7rK9e5yD4pi983"
tokenized_vault = "ATdWqQQrwKbwbGv2zmD2nfcXsmTVA62eXWEtundAdwfE"
faucet = "84SxMfjJ3xZzZFCEsZSaPJWF7aWQBiyXq4KMaC4k892Y"

[registry]
url = "https://api.apr.dev"

[provider]
cluster = "https://rpc.solana.splyce.finance"
wallet = "~/.config/solana/id.json"

[scripts]
demo = "yarn run demo"
init_vault = "yarn run init_vault"
set_roles = "yarn run set_roles"
whitelist = "yarn run whitelist"
update_deposit_limit = "yarn run update-deposit-limit"
init_faucet = "yarn run init_faucet"
process_report = "yarn run process_report"
init_trade_fi =  "yarn run init_trade_fi"
underlying_mint = "yarn run underlying_mint"
<<<<<<< HEAD
shutdown_vault = "yarn run shutdown_vault"
test = "yarn run ts-mocha -r dotenv/config -p ./tsconfig.json -t 2000000 --require './tests/integration/setups/globalSetup.ts' --recursive 'tests/integration/**/*.test.ts'"
=======
test = "yarn run ts-mocha -r dotenv/config -p ./tsconfig.json -t 2000000 --require './tests/integration/setups/globalSetup.ts' --recursive --reporter mocha-qase-reporter 'tests/integration/**/*.test.ts'"
>>>>>>> 9ca55cad
dev_test = "yarn run ts-mocha -p ./tsconfig.json -t 1000000 tests/integration/vault.ts"

[[test.genesis]] 
address = "metaqbxxUerdq28cj1RbAWkYQm3ybzjb6a8bt518x1s" 
program = "mpl_token_metadata.so"

[test]
startup_wait = 10000<|MERGE_RESOLUTION|>--- conflicted
+++ resolved
@@ -26,12 +26,7 @@
 process_report = "yarn run process_report"
 init_trade_fi =  "yarn run init_trade_fi"
 underlying_mint = "yarn run underlying_mint"
-<<<<<<< HEAD
-shutdown_vault = "yarn run shutdown_vault"
-test = "yarn run ts-mocha -r dotenv/config -p ./tsconfig.json -t 2000000 --require './tests/integration/setups/globalSetup.ts' --recursive 'tests/integration/**/*.test.ts'"
-=======
 test = "yarn run ts-mocha -r dotenv/config -p ./tsconfig.json -t 2000000 --require './tests/integration/setups/globalSetup.ts' --recursive --reporter mocha-qase-reporter 'tests/integration/**/*.test.ts'"
->>>>>>> 9ca55cad
 dev_test = "yarn run ts-mocha -p ./tsconfig.json -t 1000000 tests/integration/vault.ts"
 
 [[test.genesis]] 
