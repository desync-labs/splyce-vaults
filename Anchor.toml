[toolchain]

[features]
resolution = true
skip-lint = false

[programs.localnet]
strategy_program = "EDA9ee5UKzdqrHgSd5v64bNnbCae1t7NJfUpvS7DZod"
tokenized_vault = "8eDcyX8Z8yZXBQsuatwxDC1qzGbuUbP7wGERDBQoPmBH"
faucet = "GUrM139EUwYkoEWebecqiTLJrvut4mDdHGTu9d87tgQC"

[registry]
url = "https://api.apr.dev"

[provider]
cluster = "Localnet"
wallet = "~/.config/solana/id.json"

[scripts]
test = "yarn run ts-mocha -p ./tsconfig.json -t 2000000 --require './tests/integration/setups/globalSetup.ts' --recursive 'tests/integration/**/*.test.ts'"
set_roles = "yarn run set_roles"
init_vault = "yarn run init_vault"
whitelist = "yarn run whitelist"
<<<<<<< HEAD
dev_test = "yarn run ts-mocha -p ./tsconfig.json -t 1000000 tests/integration/**/*.ts"
=======
init_faucet = "yarn run init_faucet"

[[test.genesis]] 
address = "metaqbxxUerdq28cj1RbAWkYQm3ybzjb6a8bt518x1s" 
program = "mpl_token_metadata.so"
>>>>>>> 8aff20cd
<|MERGE_RESOLUTION|>--- conflicted
+++ resolved
@@ -18,15 +18,12 @@
 
 [scripts]
 test = "yarn run ts-mocha -p ./tsconfig.json -t 2000000 --require './tests/integration/setups/globalSetup.ts' --recursive 'tests/integration/**/*.test.ts'"
+dev_test = "yarn run ts-mocha -p ./tsconfig.json -t 1000000 tests/integration/**/*.ts"
 set_roles = "yarn run set_roles"
 init_vault = "yarn run init_vault"
 whitelist = "yarn run whitelist"
-<<<<<<< HEAD
-dev_test = "yarn run ts-mocha -p ./tsconfig.json -t 1000000 tests/integration/**/*.ts"
-=======
 init_faucet = "yarn run init_faucet"
 
 [[test.genesis]] 
 address = "metaqbxxUerdq28cj1RbAWkYQm3ybzjb6a8bt518x1s" 
-program = "mpl_token_metadata.so"
->>>>>>> 8aff20cd
+program = "mpl_token_metadata.so"