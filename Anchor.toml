[toolchain]

[features]
resolution = true
skip-lint = false

[programs.localnet]
strategy_program = "ErJGueTn3xVKETP4dc8vrmS5Lu7iupJZ2pr7kYJkCtUE"
tokenized_vault = "CNyqz3mqw6koNmAe7rn2xHGHAS9ftXUNQohwHSiXhJLQ"
faucet = "GUrM139EUwYkoEWebecqiTLJrvut4mDdHGTu9d87tgQC"

[registry]
url = "https://api.apr.dev"

[provider]
cluster = "https://rpc.solana.splyce.finance"
wallet = "~/.config/solana/id.json"

[scripts]
demo = "yarn run demo"
init_vault = "yarn run init_vault"
set_roles = "yarn run set_roles"
test = "yarn run ts-mocha -p ./tsconfig.json -t 1000000 tests/integration/**/*.ts"
whitelist = "yarn run whitelist"
update_deposit_limit = "yarn run update-deposit-limit"
init_faucet = "yarn run init_faucet"
<<<<<<< HEAD
process_report = "yarn run process_report"
=======
init_trade_fi =  "yarn run init_trade_fi"
>>>>>>> c0394b87

[[test.genesis]] 
address = "metaqbxxUerdq28cj1RbAWkYQm3ybzjb6a8bt518x1s" 
program = "mpl_token_metadata.so"<|MERGE_RESOLUTION|>--- conflicted
+++ resolved
@@ -24,11 +24,8 @@
 whitelist = "yarn run whitelist"
 update_deposit_limit = "yarn run update-deposit-limit"
 init_faucet = "yarn run init_faucet"
-<<<<<<< HEAD
 process_report = "yarn run process_report"
-=======
 init_trade_fi =  "yarn run init_trade_fi"
->>>>>>> c0394b87
 
 [[test.genesis]] 
 address = "metaqbxxUerdq28cj1RbAWkYQm3ybzjb6a8bt518x1s" 
