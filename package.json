--- conflicted
+++ resolved
@@ -14,15 +14,8 @@
     "initialize": "npx ts-node scripts/initialize.ts"
   },
   "dependencies": {
-<<<<<<< HEAD
-    "@coral-xyz/anchor": "^0.30.1"
-=======
     "@coral-xyz/anchor": "^0.30.1",
-    "@metaplex-foundation/mpl-token-metadata": "^3.2.1",
-    "@solana/spl-token": "0.4.8",
-    "@solana/spl-token-metadata": "^0.1.5",
     "dotenv": "^16.4.5"
->>>>>>> 9ca55cad
   },
   "devDependencies": {
     "@types/bn.js": "^5.1.0",
@@ -30,13 +23,10 @@
     "@types/mocha": "^9.0.0",
     "chai": "^4.3.4",
     "mocha": "^9.0.3",
-<<<<<<< HEAD
     "@metaplex-foundation/mpl-token-metadata": "^3.2.1",
     "@metaplex-foundation/umi-bundle-defaults": "^0.9.2",
     "@metaplex-foundation/umi-signer-wallet-adapters": "^0.9.2",
-=======
     "mocha-qase-reporter": "^1.0.0-beta.4",
->>>>>>> 9ca55cad
     "prettier": "^2.6.2",
     "@solana/spl-token": "0.4.8",
     "@solana/spl-token-metadata": "^0.1.5",
