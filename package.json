{
  "license": "ISC",
  "scripts": {
    "lint:fix": "prettier */*.js \"*/**/*{.js,.ts}\" -w",
    "lint": "prettier */*.js \"*/**/*{.js,.ts}\" --check",
    "set_roles": "npx ts-node scripts/set_roles.ts",
    "init_vault": "npx ts-node scripts/create_default_vault_with_strategy.ts",
    "whitelist": "npx ts-node scripts/add_to_whitelist.ts",
<<<<<<< HEAD
    "update-deposit-limit": "npx ts-node scripts/update-deposit-limit.ts",
    "init_faucet": "npx ts-node scripts/init_faucet.ts",
    "process_report": "npx ts-node scripts/process_report.ts"
=======
    "init_faucet": "npx ts-node scripts/init_faucet.ts",
    "init_trade_fi": "npx ts-node scripts/create_vault_with_trade_fi_strategy.ts"
>>>>>>> c0394b87
  },
  "dependencies": {
    "@coral-xyz/anchor": "^0.30.1",
    "@metaplex-foundation/mpl-token-metadata": "^3.2.1",
    "@solana/spl-token": "0.4.8",
    "@solana/spl-token-metadata": "^0.1.5"
  },
  "devDependencies": {
    "@types/bn.js": "^5.1.0",
    "@types/chai": "^4.3.0",
    "@types/mocha": "^9.0.0",
    "chai": "^4.3.4",
    "mocha": "^9.0.3",
    "prettier": "^2.6.2",
    "ts-mocha": "^10.0.0",
    "typescript": "^4.3.5"
  }
}<|MERGE_RESOLUTION|>--- conflicted
+++ resolved
@@ -6,14 +6,10 @@
     "set_roles": "npx ts-node scripts/set_roles.ts",
     "init_vault": "npx ts-node scripts/create_default_vault_with_strategy.ts",
     "whitelist": "npx ts-node scripts/add_to_whitelist.ts",
-<<<<<<< HEAD
     "update-deposit-limit": "npx ts-node scripts/update-deposit-limit.ts",
-    "init_faucet": "npx ts-node scripts/init_faucet.ts",
-    "process_report": "npx ts-node scripts/process_report.ts"
-=======
+    "process_report": "npx ts-node scripts/process_report.ts",
     "init_faucet": "npx ts-node scripts/init_faucet.ts",
     "init_trade_fi": "npx ts-node scripts/create_vault_with_trade_fi_strategy.ts"
->>>>>>> c0394b87
   },
   "dependencies": {
     "@coral-xyz/anchor": "^0.30.1",
