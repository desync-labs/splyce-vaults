--- conflicted
+++ resolved
@@ -15,14 +15,10 @@
 // Define the config function
 async function main() {
   try {
-<<<<<<< HEAD
     const provider = anchor.AnchorProvider.env();
     anchor.setProvider(provider);
 
     const secretKeyPath = path.resolve(process.env.HOME, '.config/solana/mainnet.json');
-=======
-    const secretKeyPath = path.resolve(process.env.HOME, '.config/solana/id.json');
->>>>>>> e91f0de3
     const secretKeyString = fs.readFileSync(secretKeyPath, 'utf8');
     const secretKey = Uint8Array.from(JSON.parse(secretKeyString));
     const admin = anchor.web3.Keypair.fromSecretKey(secretKey);
