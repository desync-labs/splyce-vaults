--- conflicted
+++ resolved
@@ -50,12 +50,7 @@
     vault = anchor.web3.PublicKey.findProgramAddressSync(
       [
         Buffer.from("vault"),
-<<<<<<< HEAD
-        underlyingMint.toBuffer(),
-        Buffer.from(new Uint8Array(new BigUint64Array([BigInt(2)]).buffer))
-=======
         Buffer.from(new Uint8Array(new BigUint64Array([BigInt(0)]).buffer))
->>>>>>> 669199fb
       ],
       vaultProgram.programId
     )[0];
@@ -121,9 +116,6 @@
   });
 
   it("Initializes the vault", async () => {
-<<<<<<< HEAD
-    await vaultProgram.methods.initialize(new BN(2))
-=======
     const config = {
       depositLimit: new BN(1000000000),
       minUserDeposit: new BN(0),
@@ -132,7 +124,6 @@
     };
 
     await vaultProgram.methods.initVault(new BN(0), config)
->>>>>>> 669199fb
       .accounts({
         underlyingMint,
         signer: admin.publicKey,
