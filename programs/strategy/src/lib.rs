pub mod constants;
pub mod error;
pub mod instructions;
pub mod state;
pub mod utils;
pub mod events;

use anchor_lang::prelude::*;
use crate::error::ErrorCode;

pub use constants::*;
pub use instructions::*;
pub use state::*;

declare_id!("AVjatxXi6aRfjxdCbzqffGqmiaJLWXuKFAbkA6FeKymW");

// we need to define a trait for the strategies
// they aren't defined otherwise, because we work with unchecked accounts
#[derive(Accounts)]
pub struct RegAcc<'info> {
    #[account()]
    pub simple_strategy: Account<'info, SimpleStrategy>,
    #[account()]
    pub tf_strategy: Account<'info, TradeFintechStrategy>,
}

#[program]
pub mod strategy {
    use super::*;

    // the only reason we need this is to keep accounts in the idl file
    pub fn register_accounts(_ctx: Context<RegAcc>) -> Result<()> {
        Ok(())
    }

    pub fn initialize(ctx: Context<Initialize>) -> Result<()> {
        handle_initialize(ctx)
    }

    pub fn init_strategy(ctx: Context<InitStrategy>, strategy_type: StrategyType, config: Vec<u8>) -> Result<()> {
        handle_init_strategy(ctx, strategy_type, config)
    }

    pub fn deposit(ctx: Context<Deposit>, amount: u64) -> Result<()> {
        handle_deposit(ctx, amount)
    }

    pub fn withdraw<'info>(ctx:  Context<'_, '_, '_, 'info, Withdraw<'info>>, amount: u64) -> Result<()> {
        handle_withdraw(ctx, amount)
    }

    pub fn report<'info>(ctx: Context<'_, '_, '_, 'info, Report<'info>>) -> Result<()> {
        handle_report(ctx)
    }

    pub fn report_profit<'info>(ctx: Context<'_, '_, '_, 'info, ReportProfit<'info>>, profit: u64) -> Result<()> {
        handle_report_profit(ctx, profit)
    }

    pub fn report_loss<'info>(ctx: Context<'_, '_, '_, 'info, ReportLoss<'info>>, loss: u64) -> Result<()> {
        handle_report_loss(ctx, loss)
    }

    pub fn transfer_management(ctx: Context<TransferManagement>, new_admin: Pubkey) -> Result<()> {
        handle_transfer_management(ctx, new_admin)
    }

    pub fn set_performance_fee(ctx: Context<SetStrategyValue>, fee: u64) -> Result<()> {
        handle_set_performance_fee(ctx, fee)
    }

    pub fn set_fee_manager(ctx: Context<SetStrategyValue>, recipient: Pubkey) -> Result<()> {
        handle_set_fee_manager(ctx, recipient)
    }

    pub fn withdraw_fee<'info>(ctx:  Context<'_, '_, '_, 'info, WithdrawFee<'info>>, amount: u64) -> Result<()> {
        handle_withdraw_fee(ctx, amount)
    }

    pub fn deploy_funds<'info>(ctx:  Context<'_, '_, '_, 'info, DeployFunds<'info>>, amount: u64) -> Result<()> {
        handle_deploy_funds(ctx, amount)
    }

<<<<<<< HEAD
    pub fn init_token_account(ctx: Context<InitTokenAccount>) -> Result<()> {
        handle_init_token_account(ctx)
    }

    pub fn init_invest_tracker(ctx: Context<InitInvestTracker>, a_to_b_for_purchase: bool, assigned_weight: u16) -> Result<()> {
        handle_init_invest_tracker(ctx, a_to_b_for_purchase, assigned_weight)
    }

    pub fn update_invest_trackers(ctx: Context<UpdateInvestTrackers>) -> Result<()> {
        handle_update_invest_trackers(ctx)
    }

    pub fn free_funds<'info>(ctx: Context<'_, '_, '_, 'info, FreeFunds<'info>>, amount: u64) -> Result<()> {
        let strategy = OrcaStrategy::try_from_slice(&ctx.accounts.strategy.try_borrow_data()?[8..])?;

        if strategy.strategy_type() != StrategyType::Orca {
            return Err(ErrorCode::InvalidStrategyType.into());
        }
        handle_free_funds(ctx, amount)
    }

    pub fn rebalance<'info>(ctx: Context<'_, '_, '_, 'info, Rebalance<'info>>, amount: u64) -> Result<()> {
        let strategy = OrcaStrategy::try_from_slice(&ctx.accounts.strategy.try_borrow_data()?[8..])?;

        if strategy.strategy_type() != StrategyType::Orca {
            return Err(ErrorCode::InvalidStrategyType.into());
        }
        
        handle_rebalance(ctx, amount)
    }
=======
    pub fn free_funds<'info>(ctx:  Context<'_, '_, '_, 'info, FreeFunds<'info>>, amount: u64) -> Result<()> {
        handle_free_funds(ctx, amount)
    }
>>>>>>> cad43502
}<|MERGE_RESOLUTION|>--- conflicted
+++ resolved
@@ -81,7 +81,6 @@
         handle_deploy_funds(ctx, amount)
     }
 
-<<<<<<< HEAD
     pub fn init_token_account(ctx: Context<InitTokenAccount>) -> Result<()> {
         handle_init_token_account(ctx)
     }
@@ -94,12 +93,7 @@
         handle_update_invest_trackers(ctx)
     }
 
-    pub fn free_funds<'info>(ctx: Context<'_, '_, '_, 'info, FreeFunds<'info>>, amount: u64) -> Result<()> {
-        let strategy = OrcaStrategy::try_from_slice(&ctx.accounts.strategy.try_borrow_data()?[8..])?;
-
-        if strategy.strategy_type() != StrategyType::Orca {
-            return Err(ErrorCode::InvalidStrategyType.into());
-        }
+    pub fn free_funds<'info>(ctx:  Context<'_, '_, '_, 'info, FreeFunds<'info>>, amount: u64) -> Result<()> {
         handle_free_funds(ctx, amount)
     }
 
@@ -112,9 +106,4 @@
         
         handle_rebalance(ctx, amount)
     }
-=======
-    pub fn free_funds<'info>(ctx:  Context<'_, '_, '_, 'info, FreeFunds<'info>>, amount: u64) -> Result<()> {
-        handle_free_funds(ctx, amount)
-    }
->>>>>>> cad43502
 }