--- conflicted
+++ resolved
@@ -11,11 +11,7 @@
 pub use instructions::*;
 pub use state::*;
 
-<<<<<<< HEAD
-declare_id!("GRnoLRkhHhoeV7VcEEL34rayDFu6MEEBsg5XgL8NvDCN");
-=======
 declare_id!("AVjatxXi6aRfjxdCbzqffGqmiaJLWXuKFAbkA6FeKymW");
->>>>>>> 18a4836e
 
 // we need to define a trait for the strategies
 // they aren't defined otherwise, because we work with unchecked accounts
