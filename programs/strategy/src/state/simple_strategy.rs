--- conflicted
+++ resolved
@@ -4,13 +4,10 @@
 use crate::constants::*;
 use crate::base_strategy::*;
 use crate::error::ErrorCode;
-<<<<<<< HEAD
 use crate::events::StrategyDepositEvent;
 use crate::events::StrategyInitEvent;
 use crate::events::StrategyWithdrawEvent;
-=======
 use crate::utils::token;
->>>>>>> 934d2514
 
 #[account()]
 #[derive(Default, Debug)]
@@ -48,40 +45,32 @@
     }
 
     fn deposit(&mut self, amount: u64) -> Result<()> {
-<<<<<<< HEAD
-        self.total_funds += amount;
+        self.total_assets += amount;
         
         emit!(
             StrategyDepositEvent 
             {
                 account_key: self.key(),
                 amount: amount,
-                total_funds: self.total_funds,
+                total_assets: self.total_assets,
             }
         );
 
-=======
-        self.total_assets += amount;
->>>>>>> 934d2514
         Ok(())
     }
 
     fn withdraw(&mut self, amount: u64) -> Result<()> {
-<<<<<<< HEAD
-        self.total_funds -= amount;
+        self.total_assets -= amount;
 
         emit!(
             StrategyWithdrawEvent 
             {
                 account_key: self.key(),
                 amount: amount,
-                total_funds: self.total_funds,
+                total_assets: self.total_assets,
             }
         );
 
-=======
-        self.total_assets -= amount;
->>>>>>> 934d2514
         Ok(())
     }
 
@@ -155,13 +144,11 @@
             StrategyInitEvent 
             {
                 account_key: self.key(),
-                strategy_type: String::from("Simple"),
+                strategy_type: String::from("simple"),
                 vault: self.vault,
                 underlying_mint: self.underlying_mint,
                 underlying_token_acc: self.underlying_token_acc,
                 undelying_decimals: self.undelying_decimals,
-                total_idle: 0,
-                total_funds: self.total_funds,
                 deposit_limit: self.deposit_limit,
                 deposit_period_ends: 0,
                 lock_period_ends: 0,
