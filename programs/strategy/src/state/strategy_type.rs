--- conflicted
+++ resolved
@@ -3,13 +3,8 @@
 
 use crate::state::{
     simple_strategy::SimpleStrategy,
-<<<<<<< HEAD
     trade_fintech_srategy::TradeFintechStrategy,
     orca_strategy::OrcaStrategy,
-=======
-    trade_fintech_strategy::TradeFintechStrategy,
->>>>>>> 18a4836e
-};
 
 #[derive(AnchorSerialize, AnchorDeserialize, Clone, Debug)]
 pub enum StrategyType {
