use anchor_lang::prelude::*;
use anchor_spl::token_interface::Mint;

use super::base_strategy::*;
use super::StrategyType;
use super::fee_data::*;
use crate::error::ErrorCode;
<<<<<<< HEAD
use crate::events::{StrategyDepositEvent, StrategyInitEvent, StrategyWithdrawEvent, HarvestAndReportDTFEvent, InvestTrackerSwapEvent, StrategyDeployFundsEvent, StrategyFreeFundsEvent};
=======
use crate::events::{StrategyDepositEvent, AMMStrategyInitEvent, StrategyWithdrawEvent, HarvestAndReportDTFEvent, InvestTrackerSwapEvent};
>>>>>>> e634688a
use crate::instructions::{Report, ReportProfit, ReportLoss, DeployFunds, FreeFunds, Rebalance};
use crate::constants::{
    MAX_SQRT_PRICE_X64, 
    MIN_SQRT_PRICE_X64, INVEST_TRACKER_SEED, NO_EXPLICIT_SQRT_PRICE_LIMIT, 
    MAX_ASSIGNED_WEIGHT,
    ORCA_ACCOUNTS_PER_SWAP, ORCA_INVEST_TRACKER_OFFSET
};
use crate::state::invest_tracker::*;
use crate::utils::{
    get_token_balance,
    orca_utils::compute_asset_per_swap,
};
use crate::utils::execute_swap::{SwapContext, SwapDirection};

#[account]
#[derive(Default, Debug, InitSpace)]
pub struct OrcaStrategy {
    /// Bump to identify PDA
    pub bump: [u8; 1],
    pub index_bytes: [u8; 8],

    /// vault
    pub vault: Pubkey,
    pub manager: Pubkey,
    pub underlying_mint: Pubkey,
    pub underlying_token_acc: Pubkey,
    pub underlying_decimals: u8,

    pub total_invested: u64, // It's here but not used since total_invested can underflow in orca_strategy when withdrawl amount gets bigger than deposited amount due to asset appreciation
    pub total_assets: u64, // In orca, this is not actual total assets but total asset value in underlying token units (total asset value)
    pub deposit_limit: u64, // Use it when testing beta version

    pub fee_data: FeeData,
}   

#[derive(AnchorSerialize, AnchorDeserialize, Clone, Debug)]
pub struct OrcaStrategyConfig {
    pub deposit_limit: u64,
    pub deposit_period_ends: i64,
    pub lock_period_ends: i64,
    pub performance_fee: u64,
    pub fee_manager: Pubkey,
}

#[error_code]
pub enum OrcaStrategyErrorCode {
    #[msg("Place Holder Error1")]
    Error1,
    #[msg("Not enough accounts")]
    NotEnoughAccounts,
    #[msg("Invalid account")]
    InvalidAccount,
    #[msg("Invalid underlying token account for the swap direction")]
    InvalidUnderlyingToken,
    #[msg("Math error")]
    MathError,
    #[msg("Total weight must equal MAX_ASSIGNED_WEIGHT")]
    InvalidTotalWeight,
    #[msg("Cannot rebalance with zero total asset value")]
    ZeroTotalAssetValue,
    #[msg("No underlying tokens obtained from sales during rebalance")]
    NoUnderlyingTokensObtained,
}

impl StrategyManagement for OrcaStrategy {
    fn manager(&self) -> Pubkey {
        self.manager
    }

    fn set_manager(&mut self, manager: Pubkey) -> Result<()> {
        self.manager = manager;
        Ok(())
    }
}

impl Strategy for OrcaStrategy {
    fn deposit(&mut self, amount: u64) -> Result<()> {
        self.total_assets += amount;

        emit!(
            StrategyDepositEvent 
            {
                account_key: self.key(),
                amount: amount,
                total_assets: self.total_assets,
            }
        );

        Ok(())
    }

    fn withdraw(&mut self, amount: u64) -> Result<()> {
        self.total_assets -= amount;

        emit!(
            StrategyWithdrawEvent 
            {
                account_key: self.key(),
                amount: amount,
                total_assets: self.total_assets,
            }
        );

        Ok(())
    }
    //There is no fees to withdraw for this strategy
    #[allow(unused_variables)]
    fn withdraw_fees(&mut self, amount: u64) -> Result<()> {
        Ok(())
    }

    #[allow(unused_variables)]
    fn report_profit<'info>(&mut self, accounts: &ReportProfit<'info>, remaining: &[AccountInfo<'info>], profit: u64) -> Result<()> {
        // Verify we have enough remaining accounts and that they come in pairs
        if remaining.len() < 2 || remaining.len() % 2 != 0 {
            return Err(OrcaStrategyErrorCode::NotEnoughAccounts.into());
        }

        self.report(
            &mut Report {
                strategy: accounts.strategy.clone(),
                underlying_token_account: accounts.underlying_token_account.clone(),
                underlying_mint: accounts.underlying_mint.clone(),
                token_program: accounts.token_program.clone(),
                signer: accounts.signer.clone(),
            },
            &remaining
        )?;

        Ok(())
    }

    #[allow(unused_variables)]
    fn report_loss<'info>(&mut self, accounts: &ReportLoss<'info>, remaining: &[AccountInfo<'info>], loss: u64) -> Result<()> {
        // Verify we have enough remaining accounts and that they come in pairs
        if remaining.len() < 2 || remaining.len() % 2 != 0 {
            return Err(OrcaStrategyErrorCode::NotEnoughAccounts.into());
        }

        self.report(
            &mut Report {
                strategy: accounts.strategy.clone(),
                underlying_token_account: accounts.underlying_token_account.clone(),
                underlying_mint: accounts.underlying_mint.clone(),
                token_program: accounts.token_program.clone(),
                signer: accounts.signer.clone(),
            },
            &remaining
        )?;

        Ok(())
    }

    #[allow(unused_variables)]
    fn harvest_and_report<'info>(&mut self, accounts: &Report<'info>, remaining: &[AccountInfo<'info>]) -> Result<u64> {
        if accounts.underlying_token_account.key() != self.underlying_token_acc {
            return Err(ErrorCode::InvalidAccount.into());
        }

        // Calculate total asset value from all invest tracker accounts
        let mut total_asset_value: u128 = 0;

        // Iterate through invest tracker accounts in pairs
        // Each pair consists of (invest_tracker, asset_mint_account)
        for chunk in remaining.chunks(2) {
            if chunk.len() != 2 {
                return Err(OrcaStrategyErrorCode::NotEnoughAccounts.into());
            }

            let invest_tracker_info = &chunk[0];
            let asset_mint_info = &chunk[1];
            
            // Verify invest tracker PDA using the provided mint account
            self.verify_invest_tracker(
                invest_tracker_info,
                asset_mint_info.key(),
                accounts.strategy.key()
            )?;

            // Get invest tracker data
            let data = invest_tracker_info.try_borrow_data()?;
            let invest_tracker_data = InvestTracker::try_from_slice(&data[8..])?;
            
            // Verify that the mint in invest tracker matches the provided mint account
            require!(invest_tracker_data.asset_mint == asset_mint_info.key(), ErrorCode::InvalidAccount);

            // Add asset value to total
            total_asset_value = total_asset_value
                .checked_add(invest_tracker_data.asset_value)
                .ok_or(OrcaStrategyErrorCode::MathError)?;
        }

        // Ensure total_asset_value fits in u64
        if total_asset_value > u64::MAX as u128 {
            return Err(OrcaStrategyErrorCode::MathError.into());
        }

        let new_total_assets = total_asset_value as u64;

        // Emit event with total assets and timestamp
        emit!(HarvestAndReportDTFEvent {
            account_key: self.key(),
            total_assets: new_total_assets, //basically total asset value in USDC which is the underlying token
            timestamp: Clock::get()?.unix_timestamp,
        });

        Ok(new_total_assets)
    }

    //Free fund swaps asset to underlying token
    //Make sure sales would happen based on the current weight from the invest tracker
    fn free_funds<'info>(&mut self, accounts: &FreeFunds<'info>, remaining: &[AccountInfo<'info>], amount: u64) -> Result<()> {
        let num_swaps = remaining.len() / ORCA_ACCOUNTS_PER_SWAP;
        require!(remaining.len() == num_swaps * ORCA_ACCOUNTS_PER_SWAP, OrcaStrategyErrorCode::NotEnoughAccounts);

        // Calculate amounts for each swap based on current weights
        let (amounts, _) = self.compute_sell_allocations(remaining, amount, num_swaps)?;

        for i in 0..num_swaps {
            let start = i * ORCA_ACCOUNTS_PER_SWAP;
            let invest_tracker_account = &remaining[start + ORCA_INVEST_TRACKER_OFFSET];

            // Extract required data in a limited scope to avoid double borrowing
            let (is_a_to_b, asset_mint) = {
                let data = invest_tracker_account.try_borrow_data()?;
                let invest_tracker_data = InvestTracker::try_from_slice(&data[8..])?;
                (invest_tracker_data.a_to_b_for_purchase, invest_tracker_data.asset_mint)
            }; // Data borrow is dropped here

            let swap_ctx = SwapContext {
                whirlpool_program: remaining[start].clone(),
                whirlpool: remaining[start + 1].clone(),
                token_owner_account_a: remaining[start + 2].clone(),
                token_vault_a: remaining[start + 3].clone(),
                token_owner_account_b: remaining[start + 4].clone(),
                token_vault_b: remaining[start + 5].clone(),
                tick_array_0: remaining[start + 6].clone(),
                tick_array_1: remaining[start + 7].clone(),
                tick_array_2: remaining[start + 8].clone(),
                oracle: remaining[start + 9].clone(),
                invest_tracker_account: invest_tracker_account.clone(),
                token_program: accounts.token_program.to_account_info(),
                strategy: accounts.strategy.to_account_info(),
            };

            self.execute_swap_operation(
                &swap_ctx,
                amounts[i],
                SwapDirection::Sell,
                false,
                if is_a_to_b { MIN_SQRT_PRICE_X64 } else { MAX_SQRT_PRICE_X64 },
                u64::MAX,
                asset_mint,    // Pass asset_mint
                is_a_to_b,     // Pass is_a_to_b
            )?;
        }

        emit!(StrategyFreeFundsEvent {
            account_key: self.key(),
            amount,
            timestamp: Clock::get()?.unix_timestamp,
        });

        Ok(())
    }

    fn deploy_funds<'info>(&mut self, accounts: &DeployFunds<'info>, remaining: &[AccountInfo<'info>], amount: u64) -> Result<()> {
        let num_swaps = remaining.len() / ORCA_ACCOUNTS_PER_SWAP;
        require!(remaining.len() == num_swaps * ORCA_ACCOUNTS_PER_SWAP, OrcaStrategyErrorCode::NotEnoughAccounts);

        // Validate weights
        let weights = self.validate_weights(remaining, num_swaps)?;

        for i in 0..num_swaps {
            let start = i * ORCA_ACCOUNTS_PER_SWAP;
            let amount_per_swap = compute_asset_per_swap(
                amount,
                weights[i] as u128,
                MAX_ASSIGNED_WEIGHT as u128
            );

            let invest_tracker_account = &remaining[start + ORCA_INVEST_TRACKER_OFFSET];
            
            // Extract required data in a limited scope
            let (is_a_to_b, asset_mint) = {
                let data = invest_tracker_account.try_borrow_data()?;
                let invest_tracker_data = InvestTracker::try_from_slice(&data[8..])?;
                (invest_tracker_data.a_to_b_for_purchase, invest_tracker_data.asset_mint)
            }; // Data borrow is dropped here

            let swap_ctx = SwapContext {
                whirlpool_program: remaining[start].clone(),
                whirlpool: remaining[start + 1].clone(),
                token_owner_account_a: remaining[start + 2].clone(),
                token_vault_a: remaining[start + 3].clone(),
                token_owner_account_b: remaining[start + 4].clone(),
                token_vault_b: remaining[start + 5].clone(),
                tick_array_0: remaining[start + 6].clone(),
                tick_array_1: remaining[start + 7].clone(),
                tick_array_2: remaining[start + 8].clone(),
                oracle: remaining[start + 9].clone(),
                invest_tracker_account: invest_tracker_account.clone(),
                token_program: accounts.token_program.to_account_info(),
                strategy: accounts.strategy.to_account_info(),
            };

            self.execute_swap_operation(
                &swap_ctx,
                amount_per_swap,
                SwapDirection::Buy,
                true,
                NO_EXPLICIT_SQRT_PRICE_LIMIT,
                0,
                asset_mint,    // Pass asset_mint
                is_a_to_b,     // Pass is_a_to_b
            )?;
        }

        emit!(StrategyDeployFundsEvent {
            account_key: self.key(),
            amount,
            timestamp: Clock::get()?.unix_timestamp,
        });

        Ok(())
    }

    fn set_total_assets(&mut self, total_assets: u64) {
        self.total_assets = total_assets;
    }

    fn rebalance<'info>(&mut self, accounts: &Rebalance<'info>, remaining: &[AccountInfo<'info>], _amount: u64) -> Result<()> {
        // Calculate number of swaps based on remaining accounts length
        let num_swaps = remaining.len() / ORCA_ACCOUNTS_PER_SWAP;
        if remaining.len() != num_swaps * ORCA_ACCOUNTS_PER_SWAP {
            return Err(OrcaStrategyErrorCode::NotEnoughAccounts.into());
        }

        // First, collect InvestTracker data and total asset value
        let (invest_tracker_data_vec, total_asset_value) = self.collect_invest_tracker_data(remaining, num_swaps)?;

        if total_asset_value == 0 {
            return Err(OrcaStrategyErrorCode::ZeroTotalAssetValue.into());
        }

        // Determine assets to sell and buy
        let mut sell_list = Vec::new(); // (index, delta_value)
        let mut buy_list = Vec::new(); // (index, delta_value)

        for (i, invest_tracker_data) in invest_tracker_data_vec.iter().enumerate() {
            let assigned_weight = invest_tracker_data.assigned_weight as u128;
            let target_value = total_asset_value
                .checked_mul(assigned_weight)
                .ok_or(OrcaStrategyErrorCode::MathError)?
                .checked_div(MAX_ASSIGNED_WEIGHT as u128)
                .ok_or(OrcaStrategyErrorCode::MathError)?;

            let current_value = invest_tracker_data.asset_value;

            if current_value > target_value {
                let delta_value = current_value.checked_sub(target_value).ok_or(OrcaStrategyErrorCode::MathError)?;
                sell_list.push((i, delta_value)); // (index, delta_value)
            } else if current_value < target_value {
                let delta_value = target_value.checked_sub(current_value).ok_or(OrcaStrategyErrorCode::MathError)?;
                buy_list.push((i, delta_value)); // (index, delta_value)
            }
        }

        // Process selling assets first
        let underlying_balance_before = get_token_balance(&accounts.underlying_token_account.to_account_info())?;
        
        for (i, delta_value) in sell_list {
            let start = i * ORCA_ACCOUNTS_PER_SWAP;
            let amount_per_swap = delta_value as u64;

            // Extract required data in a limited scope
            let invest_tracker_account = &remaining[start + ORCA_INVEST_TRACKER_OFFSET];
            let (is_a_to_b, asset_mint) = {
                let data = invest_tracker_account.try_borrow_data()?;
                let invest_tracker_data = InvestTracker::try_from_slice(&data[8..])?;
                (invest_tracker_data.a_to_b_for_purchase, invest_tracker_data.asset_mint)
            }; // Data borrow is dropped here

            let swap_ctx = SwapContext {
                whirlpool_program: remaining[start].clone(),
                whirlpool: remaining[start + 1].clone(),
                token_owner_account_a: remaining[start + 2].clone(),
                token_vault_a: remaining[start + 3].clone(),
                token_owner_account_b: remaining[start + 4].clone(),
                token_vault_b: remaining[start + 5].clone(),
                tick_array_0: remaining[start + 6].clone(),
                tick_array_1: remaining[start + 7].clone(),
                tick_array_2: remaining[start + 8].clone(),
                oracle: remaining[start + 9].clone(),
                invest_tracker_account: invest_tracker_account.clone(),
                token_program: accounts.token_program.to_account_info(),
                strategy: accounts.strategy.to_account_info(),
            };

            self.execute_swap_operation(
                &swap_ctx,
                amount_per_swap,
                SwapDirection::Sell,
                false,
                if is_a_to_b { MIN_SQRT_PRICE_X64 } else { MAX_SQRT_PRICE_X64 },
                u64::MAX,
                asset_mint,    // Add asset_mint parameter
                is_a_to_b,     // Add is_a_to_b parameter
            )?;
        }

        // Calculate total underlying tokens obtained
        let underlying_balance_after = get_token_balance(&accounts.underlying_token_account.to_account_info())?;
        let total_underlying_obtained = underlying_balance_after
            .checked_sub(underlying_balance_before)
            .ok_or(OrcaStrategyErrorCode::MathError)?;

        // Check if we obtained any underlying tokens
        if total_underlying_obtained == 0 {
            return Err(OrcaStrategyErrorCode::NoUnderlyingTokensObtained.into());
        }

        // Calculate total delta_value for buys
        let total_buy_value: u128 = buy_list.iter().map(|&(_, delta_value)| delta_value).sum();

        // Process buying assets
        for (i, delta_value) in buy_list {
            let start = i * ORCA_ACCOUNTS_PER_SWAP;
            let amount_per_swap = compute_asset_per_swap(
                total_underlying_obtained,
                delta_value,
                total_buy_value,
            );

            // Extract required data in a limited scope
            let invest_tracker_account = &remaining[start + ORCA_INVEST_TRACKER_OFFSET];
            let (is_a_to_b, asset_mint) = {
                let data = invest_tracker_account.try_borrow_data()?;
                let invest_tracker_data = InvestTracker::try_from_slice(&data[8..])?;
                (invest_tracker_data.a_to_b_for_purchase, invest_tracker_data.asset_mint)
            }; // Data borrow is dropped here

            let swap_ctx = SwapContext {
                whirlpool_program: remaining[start].clone(),
                whirlpool: remaining[start + 1].clone(),
                token_owner_account_a: remaining[start + 2].clone(),
                token_vault_a: remaining[start + 3].clone(),
                token_owner_account_b: remaining[start + 4].clone(),
                token_vault_b: remaining[start + 5].clone(),
                tick_array_0: remaining[start + 6].clone(),
                tick_array_1: remaining[start + 7].clone(),
                tick_array_2: remaining[start + 8].clone(),
                oracle: remaining[start + 9].clone(),
                invest_tracker_account: invest_tracker_account.clone(),
                token_program: accounts.token_program.to_account_info(),
                strategy: accounts.strategy.to_account_info(),
            };

            self.execute_swap_operation(
                &swap_ctx,
                amount_per_swap,
                SwapDirection::Buy,
                true,
                NO_EXPLICIT_SQRT_PRICE_LIMIT,
                0,
                asset_mint,    // Add asset_mint parameter
                is_a_to_b,     // Add is_a_to_b parameter
            )?;
        }

        Ok(())
    }
}

impl StrategyGetters for OrcaStrategy {
    fn strategy_type(&self) -> StrategyType {
        StrategyType::Orca
    }

    fn underlying_mint(&self) -> Pubkey {
        self.underlying_mint
    }

    fn vault(&self) -> Pubkey {
        self.vault
    }

    fn token_account(&self) -> Pubkey {
        self.underlying_token_acc
    }

    fn total_assets(&self) -> u64 {
        self.total_assets
    }

    fn total_invested(&self) -> u64 {
        self.total_invested
    }

    fn available_deposit(&self) -> u64 {
        self.deposit_limit - self.total_assets
    }

    fn available_withdraw(&self) -> u64 {
        self.total_assets
    }

    fn fee_data(&mut self) -> &mut FeeData {
        &mut self.fee_data
    }
}

impl StrategyInit for OrcaStrategy {
    fn init(
        &mut self,
        bump: u8,
        index: u64,
        vault: Pubkey, 
        underlying_mint: &InterfaceAccount<Mint>, 
        underlying_token_acc: Pubkey, 
        config_bytes: Vec<u8>,
    ) -> Result<()> {
        let config: OrcaStrategyConfig = OrcaStrategyConfig::try_from_slice(&config_bytes)
        .map_err(|_| ErrorCode::InvalidStrategyConfig)?;

        self.bump = [bump];
        self.index_bytes = index.to_le_bytes();
        self.vault = vault;
        self.underlying_mint = underlying_mint.key();
        self.underlying_decimals = underlying_mint.decimals;
        self.underlying_token_acc = underlying_token_acc;
        self.deposit_limit = config.deposit_limit;
        self.total_assets = 0;
        self.total_invested = 0;

        self.fee_data = FeeData {
            fee_manager: config.fee_manager,
            performance_fee: config.performance_fee,
            fee_balance: 0,
        };

        emit!(
            StrategyInitEvent 
            {
                account_key: self.key(),
                strategy_type: String::from("DETF-Strategy"),
                vault: self.vault,
                underlying_mint: self.underlying_mint,
                underlying_token_acc: self.underlying_token_acc,
                underlying_decimals: self.underlying_decimals,
                deposit_limit: self.deposit_limit,
                deposit_period_ends: config.deposit_period_ends,
                lock_period_ends: config.lock_period_ends,
            });

        Ok(())
    }
}

impl StrategyDataAccount for OrcaStrategy {
    fn save_changes(&self, writer: &mut dyn std::io::Write) -> Result<()> {
        self.try_to_vec().map_err(|_| ErrorCode::SerializationError.into()).and_then(|vec| {
            writer.write_all(&vec).map_err(|_| ErrorCode::SerializationError.into())
        })
    }
    
    fn seeds(&self) -> [&[u8]; 3] {
        [
            self.vault.as_ref(),
            self.index_bytes.as_ref(),
            self.bump.as_ref(),
        ]
    }
}

impl OrcaStrategy {
    fn verify_invest_tracker(
        &self,
        invest_tracker_account: &AccountInfo,
        asset_mint: Pubkey,
        strategy_key: Pubkey,
    ) -> Result<()> {
        let (expected_invest_tracker, _) = Pubkey::find_program_address(
            &[
                INVEST_TRACKER_SEED.as_bytes(),
                &asset_mint.to_bytes(),
                strategy_key.as_ref()
            ],
            &crate::ID
        );
        require!(expected_invest_tracker == invest_tracker_account.key(), ErrorCode::InvalidAccount);
        Ok(())
    }

    fn validate_weights(&self, remaining: &[AccountInfo], num_swaps: usize) -> Result<Vec<u16>> {
        let mut total_weight = 0u64;
        let mut weights = Vec::with_capacity(num_swaps);

        for i in 0..num_swaps {
            let invest_tracker_account = &remaining[i * ORCA_ACCOUNTS_PER_SWAP + ORCA_INVEST_TRACKER_OFFSET];
            let data = invest_tracker_account.try_borrow_data()?;
            let invest_tracker_data = InvestTracker::try_from_slice(&data[8..])?;
            
            weights.push(invest_tracker_data.assigned_weight);
            total_weight = total_weight
                .checked_add(invest_tracker_data.assigned_weight.into())
                .ok_or(OrcaStrategyErrorCode::MathError)?;
        }

        if total_weight != MAX_ASSIGNED_WEIGHT as u64 {
            return Err(OrcaStrategyErrorCode::InvalidTotalWeight.into());
        }

        Ok(weights)
    }

    fn execute_swap_operation(
        &mut self,
        swap_ctx: &SwapContext,
        amount: u64,
        direction: SwapDirection,
        use_amount_as_input: bool,
        sqrt_price_limit: u128,
        other_amount_threshold: u64,
        asset_mint: Pubkey,  // Added parameter
        is_a_to_b: bool,     // Added parameter
    ) -> Result<()> {
        // Verify invest tracker without borrowing data again
        self.verify_invest_tracker(
            &swap_ctx.invest_tracker_account,
            asset_mint,
            swap_ctx.strategy.key()
        )?;

        // Determine a_to_b and sqrt_price_limit based on direction and is_a_to_b
        let (a_to_b, final_sqrt_price_limit, final_amount_specified_is_input) = match direction {
            SwapDirection::Buy => {
                (is_a_to_b, NO_EXPLICIT_SQRT_PRICE_LIMIT, true)
            }
            SwapDirection::Sell => {
                let a_to_b = !is_a_to_b;
                let sqrt_limit = if !is_a_to_b { MIN_SQRT_PRICE_X64 } else { MAX_SQRT_PRICE_X64 };
                (a_to_b, sqrt_limit, false)
            }
        };

        // Perform swap with calculated parameters
        let seeds = &[&self.seeds()[..]];
        let (
            underlying_balance_before,
            underlying_balance_after,
            asset_balance_before,
            asset_balance_after,
        ) = swap_ctx.perform_swap(
            seeds,
            amount,
            direction,
            final_amount_specified_is_input,
            final_sqrt_price_limit,
            other_amount_threshold,
            self.underlying_token_acc,
            a_to_b,
        )?;

        // Update invest tracker after swap
        self.update_invest_tracker_after_swap(
            &swap_ctx.invest_tracker_account,
            underlying_balance_before,
            underlying_balance_after,
            asset_balance_before,
            asset_balance_after,
            direction == SwapDirection::Buy,
        )?;

        Ok(())
    }

    fn compute_sell_allocations(
        &self,
        remaining: &[AccountInfo],
        total_amount: u64,
        num_swaps: usize,
    ) -> Result<(Vec<u64>, usize)> {
        let mut total_weight = 0u64;
        let mut weights = Vec::with_capacity(num_swaps);
        let mut highest_weight_index = 0;

        // First pass: collect weights and find highest weight
        for i in 0..num_swaps {
            let invest_tracker_account = &remaining[i * ORCA_ACCOUNTS_PER_SWAP + ORCA_INVEST_TRACKER_OFFSET];
            let data = invest_tracker_account.try_borrow_data()?;
            let invest_tracker_data = InvestTracker::try_from_slice(&data[8..])?;
            
            weights.push(invest_tracker_data.current_weight);
            if invest_tracker_data.current_weight > weights[highest_weight_index] {
                highest_weight_index = i;
            }
            total_weight = total_weight
                .checked_add(invest_tracker_data.current_weight.into())
                .ok_or(OrcaStrategyErrorCode::MathError)?;
        }

        // Calculate amounts for each swap and track total
        let mut amounts = Vec::with_capacity(num_swaps);
        let mut total_allocated = 0u64;

        for i in 0..num_swaps {
            let amount_per_swap = if total_weight > 0 {
                (total_amount as u128)
                    .checked_mul(weights[i] as u128)
                    .ok_or(OrcaStrategyErrorCode::MathError)?
                    .checked_div(MAX_ASSIGNED_WEIGHT as u128)
                    .ok_or(OrcaStrategyErrorCode::MathError)? as u64
            } else {
                total_amount
                    .checked_div(num_swaps as u64)
                    .ok_or(OrcaStrategyErrorCode::MathError)?
            };
            
            total_allocated = total_allocated
                .checked_add(amount_per_swap)
                .ok_or(OrcaStrategyErrorCode::MathError)?;
            amounts.push(amount_per_swap);
        }

        // Handle any remainder by adding it to the highest weight swap
        if total_allocated < total_amount {
            let remainder = total_amount
                .checked_sub(total_allocated)
                .ok_or(OrcaStrategyErrorCode::MathError)?;
            amounts[highest_weight_index] = amounts[highest_weight_index]
                .checked_add(remainder)
                .ok_or(OrcaStrategyErrorCode::MathError)?;
        }

        Ok((amounts, highest_weight_index))
    }

    // Helper functions for rebalance
    fn collect_invest_tracker_data(
        &self,
        remaining: &[AccountInfo],
        num_swaps: usize,
    ) -> Result<(Vec<InvestTracker>, u128)> {
        let mut total_asset_value: u128 = 0;
        let mut invest_tracker_data_vec = Vec::with_capacity(num_swaps);

        for i in 0..num_swaps {
            let start = i * ORCA_ACCOUNTS_PER_SWAP;
            let invest_tracker_account = &remaining[start + ORCA_INVEST_TRACKER_OFFSET];

            let data = invest_tracker_account.try_borrow_data()?;
            let invest_tracker_data = InvestTracker::try_from_slice(&data[8..])?;

            total_asset_value = total_asset_value
                .checked_add(invest_tracker_data.asset_value)
                .ok_or(OrcaStrategyErrorCode::MathError)?;

            invest_tracker_data_vec.push(invest_tracker_data);
        }

        Ok((invest_tracker_data_vec, total_asset_value))
    }

    fn update_invest_tracker_after_swap(
        &mut self,
        invest_tracker_account: &AccountInfo,
        underlying_balance_before: u64,
        underlying_balance_after: u64,
        asset_balance_before: u64,
        asset_balance_after: u64,
        is_buying: bool,  // true when deploying funds or buying during rebalance
    ) -> Result<()> {
        let mut data = invest_tracker_account.try_borrow_mut_data()?;
        let mut invest_tracker_data = InvestTracker::try_from_slice(&data[8..])?;
    
        if is_buying {
            // When buying assets:
            // - asset_amount increases by what we received
            // - amount_invested increases by what we spent
            let new_asset_amount = asset_balance_after
                .checked_sub(asset_balance_before)
                .ok_or(OrcaStrategyErrorCode::MathError)?;
            invest_tracker_data.asset_amount = invest_tracker_data.asset_amount
                .checked_add(new_asset_amount)
                .ok_or(OrcaStrategyErrorCode::MathError)?;
    
            let underlying_spent = underlying_balance_before
                .checked_sub(underlying_balance_after)
                .ok_or(OrcaStrategyErrorCode::MathError)?;
            invest_tracker_data.amount_invested = invest_tracker_data.amount_invested
                .checked_add(underlying_spent)
                .ok_or(OrcaStrategyErrorCode::MathError)?;
    
            // Increase effective_invested_amount when buying
            invest_tracker_data.effective_invested_amount = invest_tracker_data.effective_invested_amount
                .checked_add(underlying_spent)
                .ok_or(OrcaStrategyErrorCode::MathError)?;
        } else {
            // When selling assets:
            // - asset_amount decreases by what we sold
            // - amount_withdrawn increases by what we received
            let asset_amount_sold = asset_balance_before
                .checked_sub(asset_balance_after)
                .ok_or(OrcaStrategyErrorCode::MathError)?;
            invest_tracker_data.asset_amount = invest_tracker_data.asset_amount
                .checked_sub(asset_amount_sold)
                .ok_or(OrcaStrategyErrorCode::MathError)?;
    
            let underlying_received = underlying_balance_after
                .checked_sub(underlying_balance_before)
                .ok_or(OrcaStrategyErrorCode::MathError)?;
            invest_tracker_data.amount_withdrawn = invest_tracker_data.amount_withdrawn
                .checked_add(underlying_received)
                .ok_or(OrcaStrategyErrorCode::MathError)?;
    
            // Adjust effective_invested_amount proportionally when selling
            if invest_tracker_data.amount_invested > 0 {
                let proportion = (underlying_received as u128)
                    .checked_mul(invest_tracker_data.effective_invested_amount as u128)
                    .ok_or(OrcaStrategyErrorCode::MathError)?
                    .checked_div(invest_tracker_data.amount_invested as u128)
                    .ok_or(OrcaStrategyErrorCode::MathError)?;
                
                invest_tracker_data.effective_invested_amount = invest_tracker_data.effective_invested_amount
                    .checked_sub(proportion as u64)
                    .ok_or(OrcaStrategyErrorCode::MathError)?;
            }
        }
    
        // Calculate unrealized profit/loss after updating values
        let effective_invested = invest_tracker_data.effective_invested_amount as u128;
        let asset_value = invest_tracker_data.asset_value;

        if asset_value > effective_invested {
            invest_tracker_data.unrealized_profit = (asset_value - effective_invested) as u64;
            invest_tracker_data.unrealized_loss = 0;
        } else {
            invest_tracker_data.unrealized_profit = 0;
            invest_tracker_data.unrealized_loss = (effective_invested - asset_value) as u64;
        }

        // Serialize and save the updated data
        let serialized = invest_tracker_data.try_to_vec()?;
        data[8..].copy_from_slice(&serialized);
    
        // Update event emission
        emit!(InvestTrackerSwapEvent {
            account_key: self.key(),
            invest_tracker_account_key: invest_tracker_account.key(),
            asset_mint: invest_tracker_data.asset_mint,
            invested_underlying_amount: invest_tracker_data.effective_invested_amount,
            asset_amount: invest_tracker_data.asset_amount,
<<<<<<< HEAD
            effective_invested_amount: invest_tracker_data.effective_invested_amount,
            unrealized_profit: invest_tracker_data.unrealized_profit,
            unrealized_loss: invest_tracker_data.unrealized_loss,
=======
            asset_price: invest_tracker_data.sqrt_price as u64,
>>>>>>> e634688a
            timestamp: Clock::get()?.unix_timestamp,
        });
        
        Ok(())
    }
}<|MERGE_RESOLUTION|>--- conflicted
+++ resolved
@@ -5,11 +5,8 @@
 use super::StrategyType;
 use super::fee_data::*;
 use crate::error::ErrorCode;
-<<<<<<< HEAD
 use crate::events::{StrategyDepositEvent, StrategyInitEvent, StrategyWithdrawEvent, HarvestAndReportDTFEvent, InvestTrackerSwapEvent, StrategyDeployFundsEvent, StrategyFreeFundsEvent};
-=======
-use crate::events::{StrategyDepositEvent, AMMStrategyInitEvent, StrategyWithdrawEvent, HarvestAndReportDTFEvent, InvestTrackerSwapEvent};
->>>>>>> e634688a
+
 use crate::instructions::{Report, ReportProfit, ReportLoss, DeployFunds, FreeFunds, Rebalance};
 use crate::constants::{
     MAX_SQRT_PRICE_X64, 
@@ -863,13 +860,9 @@
             asset_mint: invest_tracker_data.asset_mint,
             invested_underlying_amount: invest_tracker_data.effective_invested_amount,
             asset_amount: invest_tracker_data.asset_amount,
-<<<<<<< HEAD
             effective_invested_amount: invest_tracker_data.effective_invested_amount,
             unrealized_profit: invest_tracker_data.unrealized_profit,
             unrealized_loss: invest_tracker_data.unrealized_loss,
-=======
-            asset_price: invest_tracker_data.sqrt_price as u64,
->>>>>>> e634688a
             timestamp: Clock::get()?.unix_timestamp,
         });
         
