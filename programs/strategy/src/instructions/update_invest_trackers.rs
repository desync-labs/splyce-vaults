use anchor_lang::prelude::*;
use anchor_spl::{
    token::{ Token },
};
use access_control::{
    constants::USER_ROLE_SEED,
    program::AccessControl,
    state::{UserRole, Role}
};

use crate::constants::{MAX_ASSIGNED_WEIGHT, ASSET_VALUE_DISCOUNT_BPS, FEE_BPS};
use crate::state::invest_tracker::*;
use crate::state::whirlpool::*;
use crate::error::ErrorCode;
use crate::utils::orca_utils::{compute_asset_value, get_price_in_underlying_decimals};
<<<<<<< HEAD
use crate::events::InvestTrackerUpdateEvent;
use crate::utils::unchecked_strategy::UncheckedStrategy;
=======
>>>>>>> e634688a

//This instruction initializes an invest tracker for the strategy
#[derive(Accounts)]
#[instruction()]
pub struct UpdateInvestTrackers<'info> {
    /// CHECK: can be any strategy
    #[account(mut)]
    pub strategy: UncheckedAccount<'info>,

    #[account(
        seeds = [
            USER_ROLE_SEED.as_bytes(), 
            signer.key().as_ref(),
            Role::StrategiesManager.to_seed().as_ref()
        ], 
        bump,
        seeds::program = access_control.key()
    )]
    pub roles: Account<'info, UserRole>,

    #[account(mut, constraint = roles.check_role()?)]
    pub signer: Signer<'info>,

    pub token_program: Program<'info, Token>,
    pub system_program: Program<'info, System>,
    pub rent: Sysvar<'info, Rent>,
    pub access_control: Program<'info, AccessControl>,
}

pub fn handle_update_invest_trackers(ctx: Context<UpdateInvestTrackers>) -> Result<()> {
    let mut strategy = ctx.accounts.strategy.from_unchecked()?;

    msg!("Updating invest trackers");
    //so there would be a pair of accounts for each invest tracker
    //remaining accounts[0] = invest_tracker
    //remaining accounts[1] = whirlpool
    //need to loop thorugh the remaining accounts by pairs

    //require that the sum of all assigned weights is 100%

    let remaining_accounts = &ctx.remaining_accounts;
    require!(remaining_accounts.len() % 2 == 0, ErrorCode::InvalidAccount);

    let mut total_weight: u16 = 0;
    let mut total_asset_value: u128 = 0;

    // First pass - update prices and asset values, calculate total weight and total asset value
    for chunk in remaining_accounts.chunks(2) {
        let invest_tracker_info = &chunk[0];
        let whirlpool_info = &chunk[1];

        // Verify the invest tracker account is writable
        if !invest_tracker_info.is_writable {
            return Err(ProgramError::InvalidAccountData.into());
        }

        // Get account data
        let mut account_data = invest_tracker_info.try_borrow_mut_data()?;
        let whirlpool_data = whirlpool_info.try_borrow_data()?;

        // First read the current data
        let mut current_data = InvestTracker::try_from_slice(&account_data[8..])?;
        let whirlpool = Whirlpool::try_from_slice(&whirlpool_data[8..])?;

        // Verify whirlpool matches tracker
        require!(
            current_data.whirlpool_id == whirlpool_info.key(),
            ErrorCode::InvalidAccount
        );

        // Update sqrt_price
        current_data.sqrt_price = whirlpool.sqrt_price;

        // Calculate and update asset price using get_price_from_sqrt_price
        // If a_to_b_for_purchase is false, underlying_decimals should be b_decimals
        let (a_decimals, b_decimals) = if current_data.a_to_b_for_purchase {
            (current_data.underlying_decimals, current_data.asset_decimals)
        } else {
            (current_data.asset_decimals, current_data.underlying_decimals)
        };

        current_data.asset_price = get_price_in_underlying_decimals(
            whirlpool.sqrt_price,
            current_data.a_to_b_for_purchase,
            a_decimals,
            b_decimals,
        );

        // Calculate full asset value first
        let full_asset_value = compute_asset_value(
            current_data.asset_amount,
            current_data.asset_price,
            current_data.asset_decimals
        );

        // Apply discount more efficiently: value * (10000 - 30) / 10000
        current_data.asset_value = full_asset_value
            .checked_mul((FEE_BPS - ASSET_VALUE_DISCOUNT_BPS as u64) as u128)
            .ok_or(ErrorCode::MathOverflow)?
            .checked_div(FEE_BPS as u128)
            .ok_or(ErrorCode::MathOverflow)?;

        // Calculate unrealized profit/loss
        let effective_invested = current_data.effective_invested_amount as u128;
        let asset_value = current_data.asset_value;

        if asset_value > effective_invested {
            current_data.unrealized_profit = (asset_value - effective_invested) as u64;
            current_data.unrealized_loss = 0;
        } else {
            current_data.unrealized_profit = 0;
            current_data.unrealized_loss = (effective_invested - asset_value) as u64;
        }

        // Add to totals
        total_weight += current_data.assigned_weight as u16;
        total_asset_value = total_asset_value
            .checked_add(current_data.asset_value)
            .ok_or(ErrorCode::MathOverflow)?;

<<<<<<< HEAD
        // Emit the update event
        emit!(InvestTrackerUpdateEvent {
            account_key: strategy.key(),
            invest_tracker_account_key: invest_tracker_info.key(),
            whirlpool_id: current_data.whirlpool_id,
            asset_mint: current_data.asset_mint,
            amount_invested: current_data.amount_invested,
            amount_withdrawn: current_data.amount_withdrawn,
            asset_amount: current_data.asset_amount,
            asset_price: current_data.asset_price as u64,
            sqrt_price: current_data.sqrt_price as u64,
            asset_value: current_data.asset_value as u64,
            asset_decimals: current_data.asset_decimals as u32, 
            underlying_decimals: current_data.underlying_decimals as u32,
            a_to_b_for_purchase: current_data.a_to_b_for_purchase,
            assigned_weight: current_data.assigned_weight as u32,
            current_weight: current_data.current_weight as u32,
            effective_invested_amount: current_data.effective_invested_amount as u64,
            unrealized_profit: current_data.unrealized_profit as u64,
            unrealized_loss: current_data.unrealized_loss as u64,
            timestamp: Clock::get()?.unix_timestamp,
        });

=======
>>>>>>> e634688a
        // Serialize the updated data
        let serialized = current_data.try_to_vec()?;

        // Write the updated data
        account_data[8..].copy_from_slice(&serialized);
    }

    // Verify total weight is 100%
    require!(total_weight == MAX_ASSIGNED_WEIGHT as u16, ErrorCode::InvalidTrackerSetup);

    // Second pass - calculate and update current weights
    if total_asset_value > 0 {
        let mut total_current_weight: u16 = 0;

        for chunk in remaining_accounts.chunks(2) {
            let invest_tracker_info = &chunk[0];
            let mut account_data = invest_tracker_info.try_borrow_mut_data()?;
            let mut current_data = InvestTracker::try_from_slice(&account_data[8..])?;

            // Calculate current weight as percentage (base 10000)
            current_data.current_weight = ((current_data.asset_value as u128)
                .checked_mul(MAX_ASSIGNED_WEIGHT as u128)
                .ok_or(ErrorCode::MathOverflow)?
                .checked_div(total_asset_value as u128)
                .ok_or(ErrorCode::MathOverflow)?) as u16;

            total_current_weight = total_current_weight.checked_add(current_data.current_weight)
                .ok_or(ErrorCode::MathOverflow)?;

            // Serialize and write back
            let serialized = current_data.try_to_vec()?;
            account_data[8..].copy_from_slice(&serialized);
        }

        // Verify total current weight does not exceed MAX_ASSIGNED_WEIGHT
        require!(total_current_weight <= MAX_ASSIGNED_WEIGHT as u16, ErrorCode::InvalidTrackerSetup);
    }

    strategy.save_changes(&mut &mut ctx.accounts.strategy.try_borrow_mut_data()?[8..])?;
    Ok(())
}<|MERGE_RESOLUTION|>--- conflicted
+++ resolved
@@ -13,11 +13,8 @@
 use crate::state::whirlpool::*;
 use crate::error::ErrorCode;
 use crate::utils::orca_utils::{compute_asset_value, get_price_in_underlying_decimals};
-<<<<<<< HEAD
 use crate::events::InvestTrackerUpdateEvent;
 use crate::utils::unchecked_strategy::UncheckedStrategy;
-=======
->>>>>>> e634688a
 
 //This instruction initializes an invest tracker for the strategy
 #[derive(Accounts)]
@@ -138,7 +135,6 @@
             .checked_add(current_data.asset_value)
             .ok_or(ErrorCode::MathOverflow)?;
 
-<<<<<<< HEAD
         // Emit the update event
         emit!(InvestTrackerUpdateEvent {
             account_key: strategy.key(),
@@ -161,9 +157,7 @@
             unrealized_loss: current_data.unrealized_loss as u64,
             timestamp: Clock::get()?.unix_timestamp,
         });
-
-=======
->>>>>>> e634688a
+      
         // Serialize the updated data
         let serialized = current_data.try_to_vec()?;
 
