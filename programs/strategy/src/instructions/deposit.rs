use anchor_lang::prelude::*;
use anchor_spl::token_interface::{Mint, TokenAccount, TokenInterface};

use crate::error::ErrorCode;
use crate::utils::token::transfer;
use crate::utils::unchecked_strategy::UncheckedStrategy;
use crate::constants::UNDERLYING_SEED;
use crate::StrategyType;
use crate::instructions::deploy_funds::DeployFunds;

#[derive(Accounts)]
pub struct Deposit<'info> {
    /// CHECK: can by any strategy
    #[account(mut)]
    pub strategy: UncheckedAccount<'info>,

    #[account(mut, seeds = [UNDERLYING_SEED.as_bytes(), strategy.key().as_ref()], bump)]
    pub underlying_token_account: InterfaceAccount<'info, TokenAccount>,

    #[account(mut)]
    pub vault_token_account: InterfaceAccount<'info, TokenAccount>,

    #[account(mut, constraint = underlying_mint.key() == strategy.underlying_mint())]
    pub underlying_mint: InterfaceAccount<'info, Mint>,

    #[account(constraint = signer.key() == strategy.vault() @ErrorCode::AccessDenied)]
    pub signer: Signer<'info>,

    pub token_program: Interface<'info, TokenInterface>,
}

pub fn handle_deposit<'info>(
    ctx: Context<'_, '_, '_, 'info, Deposit<'info>>,
    amount: u64,
) -> Result<()> {
    let mut strategy = ctx.accounts.strategy.from_unchecked()?;

    let max_deposit = strategy.available_deposit();

    if amount > max_deposit {
        return Err(ErrorCode::MaxDepositReached.into());
    }

    transfer(
        ctx.accounts.token_program.to_account_info(),
<<<<<<< HEAD
        ctx.accounts.vault_token_account.to_account_info(),  //from
        ctx.accounts.underlying_token_account.to_account_info(),  //to
        ctx.accounts.signer.to_account_info(),  //authority
=======
        ctx.accounts.vault_token_account.to_account_info(), 
        ctx.accounts.underlying_token_account.to_account_info(), 
        ctx.accounts.signer.to_account_info(), 
        &ctx.accounts.underlying_mint,
>>>>>>> e5d7dabc
        amount
    )?;

    strategy.deposit(amount)?;

    //if strategy type is orca, we need to call deploy_funds
    if strategy.strategy_type() == StrategyType::Orca {
        // Create DeployFunds accounts struct from existing Deposit accounts
        let deploy_funds = DeployFunds {
            strategy: ctx.accounts.strategy.clone(),
            underlying_token_account: ctx.accounts.underlying_token_account.clone(),
            signer: ctx.accounts.signer.clone(),
            token_program: ctx.accounts.token_program.clone(),
        };
        strategy.deploy_funds(&deploy_funds, &ctx.remaining_accounts, amount)?;
    }

    strategy.save_changes(&mut &mut ctx.accounts.strategy.try_borrow_mut_data()?[8..])?;
    
    Ok(())
}<|MERGE_RESOLUTION|>--- conflicted
+++ resolved
@@ -43,16 +43,10 @@
 
     transfer(
         ctx.accounts.token_program.to_account_info(),
-<<<<<<< HEAD
-        ctx.accounts.vault_token_account.to_account_info(),  //from
-        ctx.accounts.underlying_token_account.to_account_info(),  //to
-        ctx.accounts.signer.to_account_info(),  //authority
-=======
         ctx.accounts.vault_token_account.to_account_info(), 
         ctx.accounts.underlying_token_account.to_account_info(), 
         ctx.accounts.signer.to_account_info(), 
         &ctx.accounts.underlying_mint,
->>>>>>> e5d7dabc
         amount
     )?;
 
