--- conflicted
+++ resolved
@@ -25,6 +25,7 @@
             strategy,
             signer: vault,
             underlying_token_account,
+            underlying_mint,
             vault_token_account,
             token_program,
         },
@@ -33,25 +34,7 @@
     ctx.remaining_accounts = remaining_accounts;
 
     // Perform the CPI deposit with pre-extracted data
-<<<<<<< HEAD
-    strategy::cpi::deposit(
-        CpiContext::new_with_signer(
-            strategy_program,
-            Deposit {
-                strategy,
-                signer: vault,
-                underlying_token_account,
-                underlying_mint,
-                vault_token_account,
-                token_program,
-            },
-            &[&seeds],  // Pass in the seeds from the previously loaded vault
-        ),
-        assets_to_deposit,
-    )
-=======
     strategy::cpi::deposit(ctx, assets_to_deposit)
->>>>>>> ccc370c5
 }
 
 pub fn withdraw<'a>(
