use anchor_lang::prelude::*;

#[derive(Debug, AnchorDeserialize, AnchorSerialize)]
pub struct TokenMetaData {
    pub name: String,
    pub symbol: String,
}

#[derive(Debug, AnchorDeserialize, AnchorSerialize)]
pub struct TokenData {
    pub mint: Pubkey,
    pub account: Pubkey,
    pub decimals: u8,
    pub metadata: TokenMetaData,
}

#[event]
pub struct VaultInitEvent {
    pub vault_key: Pubkey, 
    pub underlying_token: TokenData,
    pub accountant: Pubkey,
    pub share_token: TokenData,
    pub deposit_limit: u64,
    pub min_user_deposit: u64,
    pub kyc_verified_only: bool,
    pub direct_deposit_enabled: bool,
    pub whitelisted_only: bool,
    pub profit_max_unlock_time: u64,
}

#[event]
pub struct VaultAddStrategyEvent {
    pub vault_key: Pubkey, 
    pub strategy_key: Pubkey,
    pub current_debt: u64,
    pub max_debt: u64,
    pub last_update: i64,
    pub is_active: bool,    
}

#[event]
pub struct VaultDepositEvent {
    pub vault_key: Pubkey, 
    pub total_debt: u64,
    pub total_idle: u64,
    pub total_share: u64,
    pub amount: u64,
    pub share: u64,
    pub token_account: Pubkey,
    pub share_account: Pubkey,
    pub token_mint: Pubkey,
    pub share_mint: Pubkey,
    pub authority: Pubkey,
    pub share_price: u64,
    pub timestamp: i64,
}


#[event]
pub struct VaultWithdrawlEvent {
    pub vault_key: Pubkey, 
    pub total_idle: u64,
    pub total_share: u64,
    pub assets_to_transfer: u64,
    pub shares_to_burn: u64,
    pub token_account: Pubkey,
    pub share_account: Pubkey,
    pub token_mint: Pubkey,
    pub share_mint: Pubkey,
    pub authority: Pubkey,
    pub share_price: u64,
    pub timestamp: i64,
}

#[event]
pub struct VaultUpdateDepositLimitEvent {
    pub vault_key: Pubkey, 
    pub new_limit: u64,
}

#[event]
pub struct VaultShutDownEvent {
    pub vault_key: Pubkey, 
    pub shutdown: bool,
}

#[event]
pub struct UpdatedCurrentDebtForStrategyEvent {
    pub vault_key: Pubkey, 
    pub strategy_key: Pubkey,
    pub total_idle: u64,
    pub total_debt: u64,
    pub new_debt: u64,
}

#[event]
pub struct StrategyReportedEvent {
    pub strategy_key: Pubkey,
    pub gain: u64,
    pub loss: u64,
    pub current_debt: u64,
    pub protocol_fees: u64,
    pub total_fees: u64,
<<<<<<< HEAD
    pub total_shares: u64,
=======
    pub share_price: u64,
>>>>>>> c20b5d46
    pub timestamp: i64,
}

#[event]
pub struct WhitelistUpdatedEvent {
    pub user: Pubkey,
    pub whitelisted: bool,
}<|MERGE_RESOLUTION|>--- conflicted
+++ resolved
@@ -101,11 +101,8 @@
     pub current_debt: u64,
     pub protocol_fees: u64,
     pub total_fees: u64,
-<<<<<<< HEAD
     pub total_shares: u64,
-=======
     pub share_price: u64,
->>>>>>> c20b5d46
     pub timestamp: i64,
 }
 
