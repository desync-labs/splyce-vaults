use anchor_lang::prelude::*;
use anchor_spl::{
    token::Token,
<<<<<<< HEAD
    token_interface::{ Mint, TokenAccount }
=======
    token_interface::{Mint, TokenAccount, TokenInterface}
>>>>>>> e686ac66
};

use strategy::program::Strategy;

use crate::events::VaultWithdrawlEvent;
use crate::state::{StrategyData, UserData, Vault};
use crate::utils::{strategy as strategy_utils, token, unchecked::*};
use crate::errors::ErrorCode;
use crate::constants::{
    UNDERLYING_SEED, 
    USER_DATA_SEED,
    SHARES_SEED,
    MAX_BPS
};

#[derive(Accounts)]
pub struct Withdraw<'info> {
    #[account(mut)]
    pub vault: AccountLoader<'info, Vault>,

    #[account(mut)]
    pub user_token_account: InterfaceAccount<'info, TokenAccount>,

    #[account(mut, seeds = [UNDERLYING_SEED.as_bytes(), vault.key().as_ref()], bump)]
    pub vault_token_account: InterfaceAccount<'info, TokenAccount>,

    #[account(mut, seeds = [SHARES_SEED.as_bytes(), vault.key().as_ref()], bump)]
    pub shares_mint: InterfaceAccount<'info, Mint>,

    #[account(mut, address = vault.load()?.underlying_mint)]
    pub underlying_mint: InterfaceAccount<'info, Mint>,

    #[account(mut)]
    pub user_shares_account: InterfaceAccount<'info, TokenAccount>,

    /// CHECK: can be missing
    #[account(
        mut,
        seeds = [
            USER_DATA_SEED.as_bytes(), 
            vault.key().as_ref(), 
            user.key().as_ref()
        ], 
        bump
        )]
    pub user_data: UncheckedAccount<'info>,

    #[account(mut)]
    pub user: Signer<'info>,

    pub shares_token_program: Program<'info, Token>,
    pub token_program: Interface<'info, TokenInterface>,
    pub strategy_program: Program<'info, Strategy>,
}

#[derive(Default, Clone, AnchorSerialize, AnchorDeserialize)]
pub struct AccountsIndexes {
    pub strategy_acc: u64,
    pub strategy_token_account: u64,
    pub strategy_data: u64,
    pub remaining_accounts: Vec<u64>,
}

#[derive(Default, Clone, AnchorSerialize, AnchorDeserialize)]
pub struct AccountsMap {
    pub accounts_map: Vec<AccountsIndexes>,
}

struct StrategyAccounts<'info> {
    strategy_acc: AccountInfo<'info>,
    strategy_token_account: AccountInfo<'info>,
    strategy_data: AccountInfo<'info>,
    remaining_accounts: Vec<AccountInfo<'info>>,
}

pub fn handle_withdraw<'info>(
    ctx: Context<'_, '_, '_, 'info, Withdraw<'info>>,
    assets: u64,
    shares_to_burn: u64,
    max_loss: u64,
    remaining_accounts_map: AccountsMap
) -> Result<()> {
    if assets == 0 || shares_to_burn == 0 {
        return Err(ErrorCode::ZeroValue.into());
    }
    let vault_token_account = &mut ctx.accounts.vault_token_account;
    let user_shares_balance = ctx.accounts.user_shares_account.amount;
    let remaining_accounts = ctx.remaining_accounts;
    let strategies_with_accounts= parse_remaining(remaining_accounts, remaining_accounts_map)?;

    if user_shares_balance < shares_to_burn {
        return Err(ErrorCode::InsufficientShares.into());
    }

    validate_max_withdraw(
        &ctx.accounts.vault,
        user_shares_balance, 
        &strategies_with_accounts, 
        max_loss,
        assets
    )?;

    // todo: hadle min user deposit
    let assets_to_transfer = withdraw_assets(
        vault_token_account,
        &ctx.accounts.underlying_mint.to_account_info(),
        &ctx.accounts.token_program.to_account_info(),
        &ctx.accounts.strategy_program.to_account_info(),
        &ctx.accounts.vault,
        assets,
        &strategies_with_accounts,
    )?;

    if assets > assets_to_transfer && max_loss < MAX_BPS {
        if assets - assets_to_transfer > (assets * max_loss) / MAX_BPS {
            return Err(ErrorCode::TooMuchLoss.into());
        }
    }

    ctx.accounts.vault.load_mut()?.handle_withdraw(assets_to_transfer, shares_to_burn);

    token::burn(
        ctx.accounts.shares_token_program.to_account_info(),
        ctx.accounts.shares_mint.to_account_info(),
        ctx.accounts.user_shares_account.to_account_info(),
        ctx.accounts.user.to_account_info(),
        shares_to_burn
    )?;

    token::transfer_with_signer(
        ctx.accounts.token_program.to_account_info(),
        ctx.accounts.vault_token_account.to_account_info(),
        ctx.accounts.user_token_account.to_account_info(),
        ctx.accounts.vault.to_account_info(),
        &ctx.accounts.underlying_mint,
        assets_to_transfer,
        &ctx.accounts.vault.load()?.seeds()
    )?;

    if !ctx.accounts.user_data.data_is_empty() {
        let mut user_data: UserData = ctx.accounts.user_data.deserialize()?;
        user_data.handle_withdraw(assets_to_transfer)?;
        ctx.accounts.user_data.serialize(&user_data)?;
    }

    let vault = ctx.accounts.vault.load()?;

    emit!(VaultWithdrawlEvent {
        vault_key: vault.key,
        total_idle: vault.total_idle,
        total_share: vault.total_shares(),
        assets_to_transfer,
        shares_to_burn,
        token_account: ctx.accounts.user_token_account.to_account_info().key(),
        share_account: ctx.accounts.user_shares_account.to_account_info().key(),
        token_mint: ctx.accounts.vault_token_account.mint,
        share_mint: ctx.accounts.shares_mint.to_account_info().key(),
        authority: ctx.accounts.user.to_account_info().key(),
    });

    Ok(())
}

fn parse_remaining<'info>(
    remaining_accounts: &[AccountInfo<'info>], 
    remaining_accounts_map: AccountsMap
) -> Result<Box<Vec<StrategyAccounts<'info>>>> {
    let accounts_map = &remaining_accounts_map.accounts_map;
    let mut strategy_accounts: Vec<StrategyAccounts> = Vec::new();

    for i in 0..accounts_map.len() {
        let strategy_acc = &remaining_accounts[accounts_map[i].strategy_acc as usize];
        let strategy_token_account = &remaining_accounts[accounts_map[i].strategy_token_account as usize];
        let strategy_data = &remaining_accounts[accounts_map[i].strategy_data as usize];

        let mut strategy_remaining_accounts: Vec<AccountInfo<'info>> = Vec::new();
        if !accounts_map[i].remaining_accounts.is_empty() && accounts_map[i].remaining_accounts.len() > 0 {
            for remaining_i in accounts_map[i].remaining_accounts.iter() {
                // let acc = &remaining_accounts[remaining_i];
                strategy_remaining_accounts.push(remaining_accounts[*remaining_i as usize].clone());
            }
        }

        strategy_accounts.push(StrategyAccounts {
            strategy_acc: strategy_acc.clone(),
            strategy_token_account: strategy_token_account.clone(),
            strategy_data: strategy_data.clone(),
            remaining_accounts: strategy_remaining_accounts,
        });
    }

    Ok(Box::new(strategy_accounts))
}

fn validate_max_withdraw<'info>(
    vault_acc: &AccountLoader<'info, Vault>,
    shares: u64, 
    strategies: &Vec<StrategyAccounts<'info>>,
    max_loss: u64,
    assets: u64
) -> Result<()> {
    let vault = vault_acc.load()?;
    let mut max_assets = vault.convert_to_underlying(shares);

    if max_assets > vault.total_idle {
        let mut have = vault.total_idle;
        let mut loss = 0;

        for strategy_accounts in strategies {
            let current_debt = strategy_accounts.strategy_data.deserialize::<StrategyData>()?.current_debt;

            let mut to_withdraw = std::cmp::min(max_assets - have, current_debt);
            let mut unrealised_loss = strategy_utils::assess_share_of_unrealised_losses(
                &strategy_accounts.strategy_acc, 
                to_withdraw, 
                current_debt
            )?;
            let strategy_limit = strategy_utils::get_max_withdraw(&strategy_accounts.strategy_acc)?;

            if strategy_limit < to_withdraw - unrealised_loss {
                let new_unrealised_loss = (unrealised_loss * strategy_limit) / to_withdraw;
                unrealised_loss = new_unrealised_loss;
                to_withdraw = strategy_limit + unrealised_loss;
            }

            if to_withdraw == 0 {
                continue;
            }

            if unrealised_loss > 0 && max_loss < MAX_BPS {
                if loss + unrealised_loss > ((have + to_withdraw) * max_loss) / MAX_BPS {
                    break;
                }
            }

            have += to_withdraw;
            if have >= max_assets {
                break;
            }

            loss += unrealised_loss;
        }
        max_assets = have;
    }

    if assets > max_assets {
        return Err(ErrorCode::ExceedWithdrawLimit.into());
    }

    Ok(())
}

fn withdraw_assets<'info>(
    vault_token_account: &mut InterfaceAccount<'info, TokenAccount>,
    underlying_mint: &AccountInfo<'info>,
    token_program: &AccountInfo<'info>,
    strategy_program: &AccountInfo<'info>,
    vault_acc: &AccountLoader<'info, Vault>,
    assets: u64,
    strategies: &Vec<StrategyAccounts<'info>>, 
) -> Result<u64> {
    let vault = vault_acc.load()?.clone();
    let mut requested_assets = assets;
    let mut total_idle = vault.total_idle;
    let mut total_debt = vault.total_debt;

    if requested_assets > total_idle {
        let mut assets_needed = requested_assets - total_idle;

        for i in 0..strategies.len() {
            let strategy_acc = &strategies[i].strategy_acc;
            let mut current_debt = strategies[i].strategy_data.deserialize::<StrategyData>()?.current_debt;

            let mut to_withdraw = std::cmp::min(assets_needed as u64, current_debt);
            let strategy_limit = strategy_utils::get_max_withdraw(&strategy_acc)?;
            let mut unrealised_loss_share = strategy_utils::assess_share_of_unrealised_losses(
                &strategy_acc,
                to_withdraw, 
                current_debt
            )?;

            if unrealised_loss_share > 0 {
                if strategy_limit < to_withdraw - unrealised_loss_share {
                    let wanted = to_withdraw - unrealised_loss_share;
                    unrealised_loss_share = (unrealised_loss_share * strategy_limit) / wanted;
                    to_withdraw = strategy_limit;
                } else {
                    to_withdraw -= unrealised_loss_share;
                }

                requested_assets -= unrealised_loss_share;
                assets_needed -= unrealised_loss_share;
                total_debt -= unrealised_loss_share;

                if strategy_limit == 0 && unrealised_loss_share > 0 {
                    current_debt = current_debt - unrealised_loss_share;
                }
            }

            to_withdraw = std::cmp::min(to_withdraw, strategy_limit);

            if to_withdraw == 0 {
                continue;
            }

            let withdrawn = strategy_utils::withdraw(
                strategy_acc.to_account_info(),
                vault_acc.to_account_info(),
                strategies[i].strategy_token_account.to_account_info(),
                underlying_mint.to_account_info(),
                vault_token_account,
                token_program.to_account_info(),
                strategy_program.to_account_info(),
                to_withdraw,
                &[&vault.seeds()],
                strategies[i].remaining_accounts.clone()
            )?;

            let mut loss = 0;

            if withdrawn > to_withdraw {
                if withdrawn > current_debt {
                    to_withdraw = current_debt;
                } else {
                    to_withdraw = withdrawn;
                }
            } else if withdrawn < to_withdraw {
                loss = to_withdraw - withdrawn;
            }

            total_idle += to_withdraw - loss;
            requested_assets -= loss;
            total_debt -= to_withdraw;

            let new_debt: u64 = current_debt - (to_withdraw + unrealised_loss_share);

            let vault_mut = &mut vault_acc.load_mut()?;

            let mut strategy_data: StrategyData = strategies[i].strategy_data.deserialize()?;
            strategy_data.update_current_debt(new_debt)?;
            strategies[i].strategy_data.serialize(strategy_data)?;

            vault_mut.total_debt = total_debt;
            vault_mut.total_idle = total_idle;

            if requested_assets <= total_idle {
                break;
            }

            assets_needed -= to_withdraw;
        }

        if total_idle < requested_assets {
            return Err(ErrorCode::InsufficientFunds.into());
        }
    }

    Ok(requested_assets)
}<|MERGE_RESOLUTION|>--- conflicted
+++ resolved
@@ -1,11 +1,7 @@
 use anchor_lang::prelude::*;
 use anchor_spl::{
     token::Token,
-<<<<<<< HEAD
-    token_interface::{ Mint, TokenAccount }
-=======
     token_interface::{Mint, TokenAccount, TokenInterface}
->>>>>>> e686ac66
 };
 
 use strategy::program::Strategy;
