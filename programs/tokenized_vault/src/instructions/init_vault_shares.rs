use anchor_lang::prelude::*;
use access_control::{
    constants::USER_ROLE_SEED,
    program::AccessControl,
    state::{Role, UserRole}
};

use anchor_spl::{
    token::Token,
    token_interface::{Mint, TokenAccount},
    metadata::{
        create_metadata_accounts_v3,
        mpl_token_metadata::types::DataV2,
        CreateMetadataAccountsV3, 
        Metadata,
    }
};

use crate::events::{TokenData, TokenMetaData,  VaultInitEvent};
use crate::constants::{
    VAULT_SEED, 
    SHARES_SEED, 
    SHARES_ACCOUNT_SEED, 
    CONFIG_SEED,
};
use crate::state::*;

#[derive(Accounts)]
pub struct InitVaultShares<'info> {
    #[account(
        mut, 
        seeds = [
        VAULT_SEED.as_bytes(), 
        config.next_vault_index.to_le_bytes().as_ref()
        ], 
        bump
    )]
    pub vault: AccountLoader<'info, Vault>,
    
    #[account(
        init, 
        seeds = [SHARES_SEED.as_bytes(), vault.key().as_ref()], 
        bump, 
        payer = signer, 
        mint::decimals = 9, 
        mint::authority = shares_mint,
    )]
    pub shares_mint: Box<InterfaceAccount<'info, Mint>>,

    /// CHECK: We initialize this metadata account via the Metaplex Metadata Program, so we don't have to check it here
    #[account(mut)]
    pub metadata: UncheckedAccount<'info>,

    #[account(
        init, 
        seeds = [SHARES_ACCOUNT_SEED.as_bytes(), vault.key().as_ref()], 
        bump, 
        payer = signer, 
        token::mint = shares_mint,
        token::authority = vault,
    )]
    pub shares_token_account: Box<InterfaceAccount<'info, TokenAccount>>,
    
    #[account(
        seeds = [
            USER_ROLE_SEED.as_bytes(), 
            signer.key().as_ref(),
            Role::VaultsAdmin.to_seed().as_ref()
        ], 
        bump,
        seeds::program = access_control.key()
    )]
    pub roles: Account<'info, UserRole>,

    #[account(mut, constraint = roles.check_role()?)]
    pub signer: Signer<'info>,

    #[account(mut, seeds = [CONFIG_SEED.as_bytes()], bump)]
    pub config: Box<Account<'info, Config>>,
    
    pub access_control: Program<'info, AccessControl>,
    pub token_program: Program<'info, Token>,
    pub system_program: Program<'info, System>,
    pub metadata_program: Program<'info, Metadata>,
    pub rent: Sysvar<'info, Rent>,
}

pub fn handle_init_vault_shares(ctx: Context<InitVaultShares>, _index: u64, config: Box<SharesConfig>) -> Result<()> {
    let vault_key = ctx.accounts.vault.key();
    let seeds = &[SHARES_SEED.as_bytes(), vault_key.as_ref(), &[ctx.bumps.shares_mint]];
    let signer = [&seeds[..]];

    let share_token_name = config.name.clone();
    let share_token_symbol = config.symbol.clone();

    let token_data: DataV2 = DataV2 {
        name: config.name,
        symbol: config.symbol,
        uri: config.uri,
        seller_fee_basis_points: 0,
        creators: None,
        collection: None,
        uses: None,
    };

    create_metadata_accounts_v3(
        CpiContext::new_with_signer(
            ctx.accounts.metadata_program.to_account_info(),
            CreateMetadataAccountsV3 {
                payer: ctx.accounts.signer.to_account_info(),
                update_authority: ctx.accounts.shares_mint.to_account_info(),
                mint: ctx.accounts.shares_mint.to_account_info(),
                metadata: ctx.accounts.metadata.to_account_info(),
                mint_authority: ctx.accounts.shares_mint.to_account_info(),
                system_program: ctx.accounts.system_program.to_account_info(),
                rent: ctx.accounts.rent.to_account_info(),
            },
            &signer
        ),
        token_data,
        false,
        true,
        None,
    )?;

    let vault = &mut ctx.accounts.vault.load_mut()?;
    vault.shares_bump = [ctx.bumps.shares_mint];

<<<<<<< HEAD
    ctx.accounts.config.next_vault_index += 1;
=======
    let underlying_token = TokenData{
        mint: vault.underlying_mint,
        account: vault.underlying_token_acc,
        decimals: vault.underlying_decimals,
        metadata: TokenMetaData {
            name: "".to_string(),
            symbol: "".to_string(),
        }
    };

    let share_token = TokenData{
        mint: ctx.accounts.shares_mint.key(),
        account: ctx.accounts.shares_token_account.key(),
        decimals: ctx.accounts.shares_mint.decimals,
        metadata: TokenMetaData {
            name: share_token_name,
            symbol: share_token_symbol,
        }
    };
>>>>>>> 6bd99a52

    emit!(VaultInitEvent {
        vault_key,
        underlying_token,
        share_token,
        deposit_limit: vault.deposit_limit,
        min_user_deposit: vault.min_user_deposit,
<<<<<<< HEAD
        // todo: add actual performance_fee from accountant or remove it
        performance_fee: 0,
        vault_pda: vault_key,
=======
        performance_fee: vault.performance_fee,
>>>>>>> 6bd99a52
    });

    Ok(())
}

<|MERGE_RESOLUTION|>--- conflicted
+++ resolved
@@ -126,9 +126,8 @@
     let vault = &mut ctx.accounts.vault.load_mut()?;
     vault.shares_bump = [ctx.bumps.shares_mint];
 
-<<<<<<< HEAD
     ctx.accounts.config.next_vault_index += 1;
-=======
+
     let underlying_token = TokenData{
         mint: vault.underlying_mint,
         account: vault.underlying_token_acc,
@@ -148,7 +147,6 @@
             symbol: share_token_symbol,
         }
     };
->>>>>>> 6bd99a52
 
     emit!(VaultInitEvent {
         vault_key,
@@ -156,13 +154,8 @@
         share_token,
         deposit_limit: vault.deposit_limit,
         min_user_deposit: vault.min_user_deposit,
-<<<<<<< HEAD
         // todo: add actual performance_fee from accountant or remove it
         performance_fee: 0,
-        vault_pda: vault_key,
-=======
-        performance_fee: vault.performance_fee,
->>>>>>> 6bd99a52
     });
 
     Ok(())
