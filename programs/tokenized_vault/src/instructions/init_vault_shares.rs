--- conflicted
+++ resolved
@@ -122,13 +122,9 @@
         share_decimals: ctx.accounts.shares_mint.decimals,
         deposit_limit: vault.deposit_limit,
         min_user_deposit: vault.min_user_deposit,
-<<<<<<< HEAD
-        // todo: add performance fee
-        performance_fee: 0
-=======
-        performance_fee: vault.performance_fee,
+        // todo: add actual performance_fee from accountant or remove it
+        performance_fee: 0,
         vault_pda: vault_key,
->>>>>>> 9ca55cad
     });
 
     Ok(())
