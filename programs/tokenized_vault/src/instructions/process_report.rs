use anchor_lang::prelude::*;
use anchor_spl::{
    token::Token,
    token_interface::{ Mint, TokenAccount},
};
use access_control::{
    constants::USER_ROLE_SEED,
    program::AccessControl,
    state::{UserRole, Role}
};

use crate::constants::{ MAX_BPS_EXTENDED, SHARES_ACCOUNT_SEED, SHARES_SEED, STRATEGY_DATA_SEED, ONE_SHARE_TOKEN};
use crate::events::StrategyReportedEvent;
use crate::state::{Vault, StrategyData};
use crate::utils::{accountant, strategy, token};

#[derive(Accounts)]
pub struct ProcessReport<'info> {
    #[account(mut)]
    pub vault: AccountLoader<'info, Vault>,

    /// CHECK: can by any strategy
    #[account()]
    pub strategy: UncheckedAccount<'info>,

    #[account(
        mut,
        seeds = [
            STRATEGY_DATA_SEED.as_bytes(),
            vault.key().as_ref(),
            strategy.key().as_ref()
        ],
        bump,
    )]
    pub strategy_data: Account<'info, StrategyData>,

    #[account(mut, seeds = [SHARES_SEED.as_bytes(), vault.key().as_ref()], bump)]
    pub shares_mint: Box<InterfaceAccount<'info, Mint>>,

    #[account(mut, seeds = [SHARES_ACCOUNT_SEED.as_bytes(), vault.key().as_ref()], bump)]
    pub vault_shares_token_account: Box<InterfaceAccount<'info, TokenAccount>>,

    /// CHECK:
    #[account(mut, address = vault.load()?.accountant)]
    pub accountant: UncheckedAccount<'info>,

    #[account(
        mut,
        associated_token::mint = shares_mint, 
        associated_token::authority = accountant,
    )]
    pub accountant_recipient: Box<InterfaceAccount<'info, TokenAccount>>,

    #[account(
        seeds = [
            USER_ROLE_SEED.as_bytes(), 
            signer.key().as_ref(),
            Role::ReportingManager.to_seed().as_ref()
        ], 
        bump,
        seeds::program = access_control.key()
    )]
    pub roles: Account<'info, UserRole>,

    #[account(mut, constraint = roles.check_role()?)]
    pub signer: Signer<'info>,

    pub access_control: Program<'info, AccessControl>,
    pub token_program: Program<'info, Token>,
}

pub fn handle_process_report(ctx: Context<ProcessReport>) -> Result<()> {
    let strategy_assets = strategy::get_total_assets(&ctx.accounts.strategy)?;
    let strategy = &ctx.accounts.strategy;

    let mut profit: u64 = 0;
    let mut loss: u64 = 0;
    let mut fee_shares: u64 = 0;

    burn_unlocked_shares(&ctx)?;
    ctx.accounts.vault_shares_token_account.reload()?;
    let current_debt = ctx.accounts.strategy_data.current_debt;
    
    if strategy_assets > current_debt {
        profit = strategy_assets - current_debt;
        let (total_fees, _) = accountant::report(&ctx.accounts.accountant, profit, 0)?;
        fee_shares = ctx.accounts.vault.load()?.convert_to_shares(total_fees);
        handle_profit(&ctx, profit, total_fees)?;

        if fee_shares > 0 {
            issue_fee_shares(&ctx, fee_shares)?;
        }
    } else {
        loss = current_debt - strategy_assets;
        handle_loss(&ctx, loss)?;
    }
    msg!("after handling profit/loss");

    ctx.accounts.strategy_data.update_current_debt(strategy_assets)?;

    let share_price = ctx.accounts.vault.load()?.calculate_share_price(ONE_SHARE_TOKEN);

    msg!("share_price: {}", share_price);

    emit!(StrategyReportedEvent {
        strategy_key: strategy.key(),
        gain: profit,
        loss,
        current_debt: strategy_assets,
        protocol_fees: 0, //TODO: this is set as 0
        total_fees: fee_shares,
<<<<<<< HEAD
        total_shares: ctx.accounts.vault.load()?.total_shares(),
=======
        share_price,
>>>>>>> c20b5d46
        timestamp: Clock::get()?.unix_timestamp,
    });

    Ok(())
}

fn issue_fee_shares(ctx: &Context<ProcessReport>, fee_shares: u64) -> Result<u64> {
    let vault = &mut ctx.accounts.vault.load_mut()?;

    token::mint_to(
        ctx.accounts.token_program.to_account_info(),
        ctx.accounts.shares_mint.to_account_info(),
        ctx.accounts.accountant_recipient.to_account_info(),
        ctx.accounts.shares_mint.to_account_info(),
        fee_shares,
        &vault.seeds_shares()
    )?;

    vault.total_shares += fee_shares;
    Ok(fee_shares)
}

fn handle_profit(ctx: &Context<ProcessReport>, profit: u64, fees: u64) -> Result<()> {
    let vault = &mut ctx.accounts.vault.load_mut()?;
  
    let mut shares_to_lock = 0;
    if vault.profit_max_unlock_time != 0 {
        // we don't lock fee shares
        let amount_to_lock = profit - fees;
        shares_to_lock = vault.convert_to_shares(amount_to_lock);

        let curr_locked_shares = ctx.accounts.vault_shares_token_account.amount;
        let newly_locked_shares = curr_locked_shares + shares_to_lock;
    
        let curr_timestamp = get_timestamp()?;

        let total_locked_shares = curr_locked_shares + newly_locked_shares;

        if total_locked_shares > 0 {
            let mut previously_locked_time = 0;
                
            if vault.full_profit_unlock_date > curr_timestamp {
                previously_locked_time =
                    curr_locked_shares * (vault.full_profit_unlock_date - curr_timestamp);
            }

            let new_profit_locking_period = (previously_locked_time
                + newly_locked_shares * vault.profit_max_unlock_time)
                / total_locked_shares;

            vault.profit_unlocking_rate =
                (total_locked_shares * MAX_BPS_EXTENDED) / new_profit_locking_period;
            vault.full_profit_unlock_date = curr_timestamp + new_profit_locking_period;
            vault.last_profit_update = curr_timestamp;
        } else {
            // NOTE: only setting this to 0 will turn in the desired effect, no need
            // to update lastProfitUpdate or fullProfitUnlockDate
            vault.profit_unlocking_rate = 0;
        }

        // mint shares to lock
        token::mint_to(
            ctx.accounts.token_program.to_account_info(),
            ctx.accounts.shares_mint.to_account_info(),
            ctx.accounts.vault_shares_token_account.to_account_info(),
            ctx.accounts.shares_mint.to_account_info(),
            shares_to_lock,
            &vault.seeds_shares()
        )?;
    
    }

    vault.total_debt += profit;
    vault.total_shares += shares_to_lock;

    Ok(())
}

fn handle_loss(ctx: &Context<ProcessReport>, loss: u64) -> Result<()> {
    let loss_shares = ctx.accounts.vault.load()?.convert_to_shares(loss);
    let shares_to_burn = std::cmp::min(ctx.accounts.vault_shares_token_account.amount, loss_shares);

    token::burn_with_signer(
        ctx.accounts.token_program.to_account_info(),
        ctx.accounts.shares_mint.to_account_info(),
        ctx.accounts.vault_shares_token_account.to_account_info(),
        ctx.accounts.vault.to_account_info(),
        shares_to_burn,
        &ctx.accounts.vault.load()?.seeds(),
    )?;

    let vault = &mut ctx.accounts.vault.load_mut()?;
    vault.total_debt -= loss;
    vault.last_profit_update = get_timestamp()?;

    Ok(())
}

fn burn_unlocked_shares(ctx: &Context<ProcessReport>) -> Result<()> {
    let shares_to_burn: u64 = get_shares_to_burn(
        &ctx.accounts.vault, 
        ctx.accounts.vault_shares_token_account.amount
    )?;
   
    if shares_to_burn == 0 {
        return Ok(());
    }

    // Burn the shares unlocked.
    token::burn_with_signer(
        ctx.accounts.token_program.to_account_info(),
        ctx.accounts.shares_mint.to_account_info(),
        ctx.accounts.vault_shares_token_account.to_account_info(),
        ctx.accounts.vault.to_account_info(),
        shares_to_burn,
        &ctx.accounts.vault.load()?.seeds(),
    )?;


    let mut vault = ctx.accounts.vault.load_mut()?;
    vault.total_shares -= shares_to_burn;

    Ok(())
}

fn get_shares_to_burn(vault_loader: &AccountLoader<Vault>, total_locked: u64) -> Result<u64> {
    let vault = vault_loader.load()?;
    let curr_timestamp = Clock::get()?.unix_timestamp as u64;
    let mut shares_to_burn = 0;

    if vault.full_profit_unlock_date > curr_timestamp {
        shares_to_burn = (vault.profit_unlocking_rate * (curr_timestamp - vault.last_profit_update))
            / MAX_BPS_EXTENDED;
    } else if vault.full_profit_unlock_date != 0 {
        shares_to_burn = total_locked;
    }

    if shares_to_burn > total_locked {
        shares_to_burn = total_locked;
    }

    Ok(shares_to_burn)
}

fn get_timestamp() -> Result<u64> {
    Ok(Clock::get()?.unix_timestamp as u64)
}<|MERGE_RESOLUTION|>--- conflicted
+++ resolved
@@ -109,11 +109,8 @@
         current_debt: strategy_assets,
         protocol_fees: 0, //TODO: this is set as 0
         total_fees: fee_shares,
-<<<<<<< HEAD
         total_shares: ctx.accounts.vault.load()?.total_shares(),
-=======
         share_price,
->>>>>>> c20b5d46
         timestamp: Clock::get()?.unix_timestamp,
     });
 
