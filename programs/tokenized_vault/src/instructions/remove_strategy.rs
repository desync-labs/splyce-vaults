--- conflicted
+++ resolved
@@ -61,11 +61,8 @@
         current_debt: 0,
         protocol_fees: 0,
         total_fees: 0,
-<<<<<<< HEAD
         total_shares: vault.total_shares(),
-=======
         share_price,
->>>>>>> c20b5d46
         timestamp: Clock::get()?.unix_timestamp,
     });
 
