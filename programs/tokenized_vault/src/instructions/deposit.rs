use access_control::state::UserRole;
use access_control::{
    constants::USER_ROLE_SEED,
    program::AccessControl,
    state::Role
};
use anchor_lang::prelude::*;
use anchor_spl::{
    token::Token,
    token_interface::{Mint, TokenAccount, TokenInterface}
};

use crate::constants::{SHARES_SEED, UNDERLYING_SEED, USER_DATA_SEED};

use crate::events::VaultDepositEvent;
<<<<<<< HEAD
use crate::state::{UserData, Vault};
use crate::utils::{token, vault};
=======
use crate::state::Vault;
use crate::utils::{accountant, token, vault};
>>>>>>> 01c13ba5

#[derive(Accounts)]
pub struct Deposit<'info> {
    #[account(mut)]
    pub vault: AccountLoader<'info, Vault>,

    /// CHECK:
    #[account(mut, address = vault.load()?.accountant)]
    pub accountant: UncheckedAccount<'info>,

    #[account(
        mut,
        associated_token::mint = shares_mint, 
        associated_token::authority = accountant,
    )]
    pub accountant_recipient: Box<InterfaceAccount<'info, TokenAccount>>,

    #[account(mut)]
    pub user_token_account: InterfaceAccount<'info, TokenAccount>,

    #[account(mut, seeds = [UNDERLYING_SEED.as_bytes(), vault.key().as_ref()], bump)]
    pub vault_token_account: InterfaceAccount<'info, TokenAccount>,

    #[account(mut, seeds = [SHARES_SEED.as_bytes(), vault.key().as_ref()], bump)]
    pub shares_mint: InterfaceAccount<'info, Mint>,

    #[account(mut, address = vault.load()?.underlying_mint)]
    pub underlying_mint: InterfaceAccount<'info, Mint>,

    #[account(mut)]
    pub user_shares_account: InterfaceAccount<'info, TokenAccount>,

    #[account(
        init_if_needed, 
        payer = user,
        space = UserData::LEN,
        seeds = [
            USER_DATA_SEED.as_bytes(), 
            vault.key().as_ref(), 
            user.key().as_ref()
        ], 
        bump
        )]
    pub user_data: Account<'info, UserData>,  

    /// CHECK: this account may not exist
    #[account(
        seeds = [
            USER_ROLE_SEED.as_bytes(), 
            user.key().as_ref(),
            Role::KYCVerified.to_seed().as_ref()
        ], 
        bump,
        seeds::program = access_control.key()
    )]
    pub kyc_verified: UncheckedAccount<'info>,

    #[account(mut)]
    pub user: Signer<'info>,

    pub system_program: Program<'info, System>,
    pub shares_token_program: Program<'info, Token>,
    pub token_program: Interface<'info, TokenInterface>,
    pub access_control: Program<'info, AccessControl>,
}

pub fn handle_deposit(ctx: Context<Deposit>, amount: u64) -> Result<()> {
    let enter_fee = accountant::enter(&ctx.accounts.accountant, amount)?;
    let amount_to_deposit = amount - enter_fee;

    vault::validate_deposit(
        &ctx.accounts.vault, 
        &ctx.accounts.kyc_verified,
        &ctx.accounts.user_data,
        false,
        amount_to_deposit
    )?;

    let mut shares = ctx.accounts.vault.load()?.convert_to_shares(amount_to_deposit);

    token::transfer(
        ctx.accounts.token_program.to_account_info(),
        ctx.accounts.user_token_account.to_account_info(),
        ctx.accounts.vault_token_account.to_account_info(),
        ctx.accounts.user.to_account_info(),
        &ctx.accounts.underlying_mint,
        amount,
    )?;

    token::mint_to(
        ctx.accounts.shares_token_program.to_account_info(),
        ctx.accounts.shares_mint.to_account_info(),
        ctx.accounts.user_shares_account.to_account_info(),
        ctx.accounts.shares_mint.to_account_info(),
        shares,
        &ctx.accounts.vault.load()?.seeds_shares(),
    )?;

<<<<<<< HEAD
    ctx.accounts.user_data.deposited += amount;
=======
    if enter_fee > 0 {
        let fee_shares = ctx.accounts.vault.load()?.convert_to_shares(enter_fee);
        shares += fee_shares;
        token::mint_to(
            ctx.accounts.shares_token_program.to_account_info(),
            ctx.accounts.shares_mint.to_account_info(),
            ctx.accounts.accountant_recipient.to_account_info(),
            ctx.accounts.shares_mint.to_account_info(),
            fee_shares,
            &ctx.accounts.vault.load()?.seeds_shares(),
        )?;
    }
>>>>>>> 01c13ba5

    let mut vault = ctx.accounts.vault.load_mut()?;
    vault.handle_deposit(amount, shares);

    emit!(VaultDepositEvent {
        vault_key: vault.key,
        total_debt: vault.total_debt,
        total_idle: vault.total_idle,
        total_share: vault.total_shares(),
        amount,
        share: shares,
        token_account: ctx.accounts.user_token_account.to_account_info().key(),
        share_account: ctx.accounts.user_shares_account.to_account_info().key(),
        token_mint: ctx.accounts.vault_token_account.mint,
        share_mint: ctx.accounts.shares_mint.to_account_info().key(),
        authority: ctx.accounts.user.to_account_info().key(),
    });

    Ok(())
}<|MERGE_RESOLUTION|>--- conflicted
+++ resolved
@@ -13,13 +13,8 @@
 use crate::constants::{SHARES_SEED, UNDERLYING_SEED, USER_DATA_SEED};
 
 use crate::events::VaultDepositEvent;
-<<<<<<< HEAD
 use crate::state::{UserData, Vault};
-use crate::utils::{token, vault};
-=======
-use crate::state::Vault;
 use crate::utils::{accountant, token, vault};
->>>>>>> 01c13ba5
 
 #[derive(Accounts)]
 pub struct Deposit<'info> {
@@ -118,9 +113,6 @@
         &ctx.accounts.vault.load()?.seeds_shares(),
     )?;
 
-<<<<<<< HEAD
-    ctx.accounts.user_data.deposited += amount;
-=======
     if enter_fee > 0 {
         let fee_shares = ctx.accounts.vault.load()?.convert_to_shares(enter_fee);
         shares += fee_shares;
@@ -133,7 +125,8 @@
             &ctx.accounts.vault.load()?.seeds_shares(),
         )?;
     }
->>>>>>> 01c13ba5
+
+    ctx.accounts.user_data.deposited += amount;
 
     let mut vault = ctx.accounts.vault.load_mut()?;
     vault.handle_deposit(amount, shares);
