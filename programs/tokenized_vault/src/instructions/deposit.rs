--- conflicted
+++ resolved
@@ -64,13 +64,9 @@
     #[account(mut)]
     pub user: Signer<'info>,
 
-<<<<<<< HEAD
     pub system_program: Program<'info, System>,
-    pub token_program: Program<'info, Token>,
-=======
     pub shares_token_program: Program<'info, Token>,
     pub token_program: Interface<'info, TokenInterface>,
->>>>>>> e686ac66
     pub access_control: Program<'info, AccessControl>,
 }
 
