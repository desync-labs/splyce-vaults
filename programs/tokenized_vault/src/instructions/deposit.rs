use anchor_lang::prelude::*;
use anchor_spl::token::{self, Mint, MintTo, Token, TokenAccount};

use crate::events::VaultDepositEvent;
use crate::state::*;
use crate::error::ErrorCode;
use crate::utils::token::*;

#[derive(Accounts)]
pub struct Deposit<'info> {
    #[account(mut)]
    pub vault: AccountLoader<'info, Vault>,
    #[account(mut)]
    pub user: Signer<'info>,
    #[account(mut)]
    pub user_token_account: Account<'info, TokenAccount>,
    #[account(mut)]
    pub vault_token_account: Account<'info, TokenAccount>,
    #[account(mut)]
    pub shares_mint: Account<'info, Mint>,
    #[account(mut)]
    pub user_shares_account: Account<'info, TokenAccount>,
    pub token_program: Program<'info, Token>,
}

pub fn handle_deposit(ctx: Context<Deposit>, amount: u64) -> Result<()> {
   let shares = handle_deposit_internal(&ctx.accounts.vault, amount)?;

    transfer_token_to(
        ctx.accounts.token_program.to_account_info(), 
        ctx.accounts.user_token_account.to_account_info(), 
        ctx.accounts.vault_token_account.to_account_info(), 
        ctx.accounts.user.to_account_info(), 
        amount
    )?;

    token::mint_to(
        CpiContext::new_with_signer(
            ctx.accounts.token_program.to_account_info(), 
            MintTo {
                mint: ctx.accounts.shares_mint.to_account_info(),
                to: ctx.accounts.user_shares_account.to_account_info(),
                authority: ctx.accounts.vault.to_account_info(),
            }, 
            &[&ctx.accounts.vault.load()?.seeds()]
        ), 
        shares
    )?;

    // Update balances

    Ok(())
}

/// returns shares to mint
fn handle_deposit_internal<'info>(vault_loader: &AccountLoader<'info, Vault>, amount: u64) -> Result<u64> {
    let mut vault = vault_loader.load_mut()?;
    // todo: track min user deposit properly
    if vault.is_shutdown == true {
        return Err(ErrorCode::VaultShutdown.into());
    }

    if amount == 0 {
        return Err(ErrorCode::ZeroValue.into());
    }
    
    if amount < vault.min_user_deposit {
        return Err(ErrorCode::MinDepositNotReached.into());
    }

    // todo: introduce deposit limit module
    if amount > vault.max_deposit() {
        return Err(ErrorCode::ExceedDepositLimit.into());
    }

    // Calculate shares to mint
    let shares = vault.convert_to_shares(amount);

    vault.handle_deposit(amount, shares);

<<<<<<< HEAD
    Ok(shares)
=======
    emit!(VaultDepositEvent {
        vault_index: vault.index_buffer,
        total_debt: vault.total_debt,
        total_idle: vault.total_idle,
        total_share: vault.total_shares,
        amount,
        share: shares,
        token_account: ctx.accounts.user_token_account.to_account_info().key(),
        share_account: ctx.accounts.user_shares_account.to_account_info().key(),
        authority: ctx.accounts.user.to_account_info().key(),
    });

    Ok(())
>>>>>>> 3f59a622
}<|MERGE_RESOLUTION|>--- conflicted
+++ resolved
@@ -47,7 +47,18 @@
         shares
     )?;
 
-    // Update balances
+    let vault = ctx.accounts.vault.load()?;
+    emit!(VaultDepositEvent {
+        vault_index: vault.index_buffer,
+        total_debt: vault.total_debt,
+        total_idle: vault.total_idle,
+        total_share: vault.total_shares,
+        amount,
+        share: shares,
+        token_account: ctx.accounts.user_token_account.to_account_info().key(),
+        share_account: ctx.accounts.user_shares_account.to_account_info().key(),
+        authority: ctx.accounts.user.to_account_info().key(),
+    });
 
     Ok(())
 }
@@ -78,21 +89,5 @@
 
     vault.handle_deposit(amount, shares);
 
-<<<<<<< HEAD
     Ok(shares)
-=======
-    emit!(VaultDepositEvent {
-        vault_index: vault.index_buffer,
-        total_debt: vault.total_debt,
-        total_idle: vault.total_idle,
-        total_share: vault.total_shares,
-        amount,
-        share: shares,
-        token_account: ctx.accounts.user_token_account.to_account_info().key(),
-        share_account: ctx.accounts.user_shares_account.to_account_info().key(),
-        authority: ctx.accounts.user.to_account_info().key(),
-    });
-
-    Ok(())
->>>>>>> 3f59a622
 }